--- conflicted
+++ resolved
@@ -1,17 +1,14 @@
 import { NextRequest, NextResponse } from 'next/server';
 import { auth, currentUser } from '@clerk/nextjs/server';
 import { uploadFileToStorage, generateStorageFileName } from '@/lib/storage';
-<<<<<<< HEAD
 import { createStockImage, createOrGetDealer, getDealerKeys } from '@/lib/database';
 import { getDealerIdForUser } from '@/lib/dealerHelper';
 import { db } from '@/lib/db';
 import { stockCache, dealers } from '@/db/schema';
 import { eq, and } from 'drizzle-orm';
 import { getAutoTraderToken } from '@/lib/autoTraderAuth';
-=======
 import { createStockImage, createOrGetDealer } from '@/lib/database';
 import { getDealerIdForUser } from '@/lib/dealerHelper';
->>>>>>> 56ad343b
 
 // Helper function to upload image to AutoTrader and get image ID
 async function uploadImageToAutoTrader(
@@ -21,7 +18,6 @@
   token: string
 ): Promise<{ success: boolean; imageId?: string; error?: string }> {
   try {
-<<<<<<< HEAD
     console.log(`📸 Uploading image to AutoTrader: ${imageName}`);
     
     // Fetch the image from Supabase
@@ -31,14 +27,6 @@
         success: false,
         error: `Failed to fetch image: ${imageResponse.status} ${imageResponse.statusText}`
       };
-=======
-    const user = await currentUser();
-    if (!user) {
-      return NextResponse.json({ 
-        success: false, 
-        message: 'Unauthorized' 
-      }, { status: 401 });
->>>>>>> 56ad343b
     }
     
     const imageBlob = await imageResponse.blob();
@@ -85,7 +73,6 @@
   }
 }
 
-<<<<<<< HEAD
 // Helper function to get dealer info from stockId for QR code uploads
 async function getDealerFromStockId(stockId: string): Promise<{ success: boolean; dealer?: any; error?: string }> {
   try {
@@ -129,7 +116,6 @@
 export async function POST(request: NextRequest) {
   try {
     // Get form data first to check for QR code upload
-=======
     // Get or create dealer record using enhanced resolution
     let dealerId: string;
     const dealerResult = await getDealerIdForUser(user);
@@ -144,7 +130,6 @@
       dealerId = dealer.id;
       console.log(`🏢 Fallback dealer resolution for upload: ${dealerId}`);
     }
->>>>>>> 56ad343b
     const formData = await request.formData();
     const uploadSource = formData.get('uploadSource') as string;
     const stockId = formData.get('stockId') as string;
@@ -224,10 +209,7 @@
         message: 'Name is required' 
       }, { status: 400 });
     }
-<<<<<<< HEAD
-=======
-
->>>>>>> 56ad343b
+
     
     // Extract files from form data
     const files: File[] = [];
@@ -246,7 +228,6 @@
 
     const uploadedStockImages = [];
     const errors = [];
-<<<<<<< HEAD
     const autoTraderImageIds = [];
     const total = files.length;
 
@@ -278,9 +259,7 @@
         console.warn('⚠️ AutoTrader integration failed, continuing with local storage only:', error);
       }
     }
-=======
     const total = files.length;
->>>>>>> 56ad343b
 
     // Process each file
     for (let i = 0; i < files.length; i++) {
