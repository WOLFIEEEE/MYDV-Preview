"use client";

import { useState, useEffect, useRef, useCallback, useMemo } from "react";
import { useUser } from "@clerk/nextjs";
import { Button } from "@/components/ui/button";
import { useStockDataQuery, usePrefetchStockDetail } from "@/hooks/useStockDataQuery";
import { crossPageSyncService } from "@/lib/crossPageSyncService";
import { useOptimizedStockData } from "@/hooks/useOptimizedStockData";
import type { StockItem, ViewMode, VehicleInfo, MetadataInfo } from "@/types/stock";
import Image from "next/image";
import { Card, CardContent } from "@/components/ui/card";
import {
  DropdownMenu,
  DropdownMenuContent,
  DropdownMenuItem,
  DropdownMenuTrigger,
} from "@/components/ui/dropdown-menu";
import { 
  Car, 
  RefreshCw, 
  Fuel, 
  Gauge, 
  Grid3X3, 
  List, 
  Calendar, 
  PoundSterling, 
  Settings,
  Search,
  AlertCircle,
  Activity,
  ChevronLeft,
  ChevronRight,
  ImageIcon,
  LogIn,
  Filter,
  ChevronUp,
  ChevronDown,
  X,
  Edit3,
  MoreVertical,
  Trash2,
  CheckCircle,
  ShoppingCart,
  FileSearch,
  Archive,
  Globe,
  Share2,
  Store,
  Plus,
  MapPin,
<<<<<<< HEAD
  QrCode,
=======
>>>>>>> 56ad343b
  Download
} from "lucide-react";
import { useTheme } from "@/contexts/ThemeContext";
import Header from "@/components/shared/Header";
import Footer from "@/components/shared/Footer";
import StockSettingsDialog from "@/components/stock/StockSettingsDialog";
import EnhancedInventorySettingsDialog from "@/components/stock/EnhancedInventorySettingsDialog";
import LicensePlate from "@/components/ui/license-plate";
import { ErrorBoundary, useErrorHandler } from "@/components/shared/ErrorBoundary";
import TestDriveEntryForm from "@/components/shared/TestDriveEntryForm";
import StockDataError from "@/components/shared/StockDataError";
import StockSkeleton from "@/components/shared/StockSkeleton";
import ProgressiveLoader from "@/components/shared/ProgressiveLoader";
import QRCodeModal from "@/components/shared/QRCodeModal";

import Link from "next/link";
import { useRouter } from "next/navigation";
import { getStatusLabel, getStatusColor, getStatusOptions, getStatusCounts } from "@/lib/statusMapping";



function MyStockContent() {
  const { isSignedIn, user, isLoaded } = useUser();
  const router = useRouter();
  const { reportError } = useErrorHandler();
  const [searchTerm, setSearchTerm] = useState("");
  const [filterStatus, setFilterStatus] = useState<string>("all");
  const [filterMake, setFilterMake] = useState("");
  const [filterModel, setFilterModel] = useState("");
  const [filterFuelType, setFilterFuelType] = useState("");
  const [filterBodyType, setFilterBodyType] = useState("");
  const [filterLifecycleState, setFilterLifecycleState] = useState<string[]>([]);
  const [filterChannelStatus, setFilterChannelStatus] = useState<string[]>([]);
  const [hideSoldVehicles, setHideSoldVehicles] = useState(true);
  const [showSmartFilters, setShowSmartFilters] = useState<boolean>(false);
  const [priceRange, setPriceRange] = useState({ min: "", max: "" });
  const [yearRange, setYearRange] = useState({ min: "", max: "" });
  const [mileageRange, setMileageRange] = useState({ min: "", max: "" });
  const [isRefreshing, setIsRefreshing] = useState(false);
  const [showRefreshSkeleton, setShowRefreshSkeleton] = useState(false); // Show skeleton during forced refresh
  const [refreshError, setRefreshError] = useState<string | null>(null); // Track refresh errors
  const [viewMode, setViewMode] = useState<ViewMode>("table");
  const [showAdvancedFilters, setShowAdvancedFilters] = useState(false);
  const [showTestDriveForm, setShowTestDriveForm] = useState(false);
  const { isDarkMode } = useTheme();
  
  // Frontend pagination state
  const [currentPage, setCurrentPage] = useState(1);
  const [itemsPerPage, setItemsPerPage] = useState(24);

  // Dual scrollbar state and refs
  const topScrollRef = useRef<HTMLDivElement>(null);
  const bottomScrollRef = useRef<HTMLDivElement>(null);
  const contentRef = useRef<HTMLDivElement>(null);
  const [scrollbarWidth, setScrollbarWidth] = useState(2500);
  
  // Custom scrollbar state
  const [isDragging, setIsDragging] = useState(false);

  // Settings dialog state
  const [isSettingsDialogOpen, setIsSettingsDialogOpen] = useState(false);
  const [selectedStock, setSelectedStock] = useState<StockItem | null>(null);
  const [isInventorySettingsOpen, setIsInventorySettingsOpen] = useState(false);
  
  // QR Code modal state
  const [isQRCodeModalOpen, setIsQRCodeModalOpen] = useState(false);
  const [selectedQRStock, setSelectedQRStock] = useState<StockItem | null>(null);
  
  // AutoTrader limits state
  const [autoTraderLimit, setAutoTraderLimit] = useState<{
    current: number;
    maximum: number;
    capped: number;
    available: number;
  } | null>(null);
  const [selectedInventoryStock, setSelectedInventoryStock] = useState<StockItem | null>(null);

  
  // Modal states for stock actions
  const [actionModal, setActionModal] = useState<{
    isOpen: boolean;
    type: 'sold' | 'delete' | null;
    status: 'loading' | 'success' | 'error' | null;
    message: string;
    vehicleName: string;
    stockId: string;
    step: 'confirming' | 'fetching-config' | 'updating-stock' | 'completed';
  }>({
    isOpen: false,
    type: null,
    status: null,
    message: '',
    vehicleName: '',
    stockId: '',
    step: 'confirming'
  });

  // Helper functions to safely access nested properties
  const getVehicleProperty = (item: StockItem, property: keyof VehicleInfo): string | number | undefined => {
    return (item.vehicle?.[property] ?? item[property as keyof StockItem]) as string | number | undefined;
  };

  const getPriceProperty = (item: StockItem, property: 'totalPrice' | 'suppliedPrice' | 'forecourtPrice'): number => {
    let price: unknown;
    
    if (property === 'totalPrice') {
      price = item.adverts?.retailAdverts?.totalPrice?.amountGBP ?? item.totalPrice;
    } else if (property === 'suppliedPrice') {
      price = item.adverts?.retailAdverts?.suppliedPrice?.amountGBP ?? item.suppliedPrice;
    } else if (property === 'forecourtPrice') {
      price = item.adverts?.forecourtPrice?.amountGBP ?? item.forecourtPrice;
    }
    
    // Ensure we always return a number
    if (typeof price === 'number' && !isNaN(price)) {
      return price;
    }
    
    // If price is an object with amountGBP property
    if (typeof price === 'object' && price && 'amountGBP' in price) {
      const amount = (price as { amountGBP: unknown }).amountGBP;
      return typeof amount === 'number' && !isNaN(amount) ? amount : 0;
    }
    
    // Try to parse as number if it's a string
    if (typeof price === 'string') {
      const parsed = parseFloat(price);
      return !isNaN(parsed) ? parsed : 0;
    }
    
    return 0;
  };

  const getMetadataProperty = (item: StockItem, property: keyof MetadataInfo): string | number | undefined => {
    return (item.metadata?.[property] ?? item[property as keyof StockItem]) as string | number | undefined;
  };

  // Scroll synchronization handlers
  const handleScrollbarScroll = useCallback((e: React.UIEvent<HTMLDivElement>) => {
    const scrollLeft = e.currentTarget.scrollLeft;
    
    // Sync with content
    if (contentRef.current && contentRef.current.scrollLeft !== scrollLeft) {
      contentRef.current.scrollLeft = scrollLeft;
    }
    
    // Sync other scrollbars
    if (topScrollRef.current && e.currentTarget !== topScrollRef.current) {
      topScrollRef.current.scrollLeft = scrollLeft;
    }
    if (bottomScrollRef.current && e.currentTarget !== bottomScrollRef.current) {
      bottomScrollRef.current.scrollLeft = scrollLeft;
    }
  }, []);

  const handleContentScroll = useCallback((e: React.UIEvent<HTMLDivElement>) => {
    const scrollLeft = e.currentTarget.scrollLeft;
    
    // Sync both scrollbars
    if (topScrollRef.current) {
      topScrollRef.current.scrollLeft = scrollLeft;
    }
    if (bottomScrollRef.current) {
      bottomScrollRef.current.scrollLeft = scrollLeft;
    }
  }, []);
  
  // Custom scrollbar drag handlers (removed unused functions)
  
  useEffect(() => {
    let animationFrameId: number;
    
    const handleMouseMove = (e: MouseEvent) => {
      if (!isDragging || !contentRef.current) return;
      
      // Cancel any pending animation frame
      if (animationFrameId) {
        cancelAnimationFrame(animationFrameId);
      }
      
      // Use RAF for smooth updates
      animationFrameId = requestAnimationFrame(() => {
        if (!contentRef.current) return;
        
        const container = contentRef.current.parentElement;
        if (!container) return;
        
        const rect = container.getBoundingClientRect();
        const relativeX = e.clientX - rect.left;
        const percentage = Math.max(0, Math.min(100, (relativeX / rect.width) * 100));
        
        const maxScroll = contentRef.current.scrollWidth - contentRef.current.clientWidth;
        const newScrollLeft = (percentage / 100) * maxScroll;
        contentRef.current.scrollLeft = newScrollLeft;
      });
    };
    
    const handleMouseUp = () => {
      setIsDragging(false);
      if (animationFrameId) {
        cancelAnimationFrame(animationFrameId);
      }
    };
    
    if (isDragging) {
      document.addEventListener('mousemove', handleMouseMove);
      document.addEventListener('mouseup', handleMouseUp);
      document.body.style.cursor = 'grabbing';
      document.body.style.userSelect = 'none';
    }
    
    return () => {
      document.removeEventListener('mousemove', handleMouseMove);
      document.removeEventListener('mouseup', handleMouseUp);
      document.body.style.cursor = '';
      document.body.style.userSelect = '';
      if (animationFrameId) {
        cancelAnimationFrame(animationFrameId);
      }
    };
  }, [isDragging]);

  // Only fetch data if user is signed in AND user object is fully loaded
  // RACE CONDITION FIX: Also check user?.id to ensure Clerk is FULLY initialized
  // This prevents API calls before the user object is ready
  const shouldFetchData = isLoaded && isSignedIn && !!user?.id;
  
  // Debug: Log auth state changes to detect race conditions
  useEffect(() => {
    console.log('🔐 Auth State Change:', {
      isLoaded,
      isSignedIn,
      hasUserId: !!user?.id,
      userId: user?.id?.substring(0, 12) + '...',
      shouldFetch: shouldFetchData,
      timestamp: Date.now()
    });
  }, [isLoaded, isSignedIn, user?.id, shouldFetchData]);
  
  // Stable query options to prevent unnecessary refetches
  const queryOptions = useMemo(() => {
    if (!shouldFetchData) {
      return { disabled: true };
    }
    return { 
      pageSize: 100 // Large page size to get all data
    };
  }, [shouldFetchData]);
  
  // Fetch ALL data from API using Optimized React Query (instant cache display!)
  const { 
    data: allStockData, 
    loading, 
    error, 
    loadingState,
    pagination: apiPagination, 
    refetch,
    isFetching,
    isStale,
    invalidateStockCache
  } = useOptimizedStockData(queryOptions);

  // Enhanced error handling
  useEffect(() => {
    if (error) {
      console.error('🚨 Stock data fetch error:', error);
      reportError(new Error(`Stock data fetch failed: ${error}`), 'MyStock-DataFetch');
    }
  }, [error, reportError]);

  // Hook for prefetching stock details on hover
  const prefetchStockDetail = usePrefetchStockDetail();

  // Comprehensive frontend filtering logic - handle all filters in real-time
  const filteredStock = allStockData.filter((item: StockItem) => {
    if (!item) return false;
    
    // Search term filter (searches across multiple fields)
    const searchLower = searchTerm.toLowerCase();
    const matchesSearch = !searchTerm ||
      item.vehicle?.make?.toLowerCase().includes(searchLower) ||
      item.vehicle?.model?.toLowerCase().includes(searchLower) ||
      item.vehicle?.derivative?.toLowerCase().includes(searchLower) ||
      item.vehicle?.registration?.toLowerCase().includes(searchLower) ||
      item.stockId?.toLowerCase().includes(searchLower) ||
      (item.vehicle?.vin && String(item.vehicle.vin).toLowerCase().includes(searchLower));
    
    // Status/Lifecycle filter
    const matchesStatus = filterStatus === "all" ||
      item.metadata?.lifecycleState?.toLowerCase() === filterStatus.toLowerCase();
    
    // Make filter
    const matchesMake = !filterMake ||
      item.vehicle?.make?.toLowerCase() === filterMake.toLowerCase();
    
    // Model filter
    const matchesModel = !filterModel ||
      item.vehicle?.model?.toLowerCase() === filterModel.toLowerCase();
    
    // Fuel type filter
    const matchesFuelType = !filterFuelType ||
      item.vehicle?.fuelType?.toLowerCase() === filterFuelType.toLowerCase();
    
    // Body type filter
    const matchesBodyType = !filterBodyType ||
      item.vehicle?.bodyType?.toLowerCase() === filterBodyType.toLowerCase();
    
    // Hide sold vehicles by default (unless user explicitly wants to see them)
    const isSoldVehicle = item.metadata?.lifecycleState?.toLowerCase() === 'sold';
    const matchesHideSoldFilter = !hideSoldVehicles || !isSoldVehicle;

    // Multiple lifecycle state filter
    const matchesLifecycleState = filterLifecycleState.length === 0 ||
      filterLifecycleState.some(state => 
        item.metadata?.lifecycleState?.toLowerCase() === state.toLowerCase()
      );

    // Multiple channel status filter
    const matchesChannelStatus = filterChannelStatus.length === 0 || 
      filterChannelStatus.some(channelKey => {
        const adverts = item.adverts?.retailAdverts;
        switch (channelKey) {
          case 'autotraderAdvert':
            return adverts?.autotraderAdvert?.status?.toLowerCase() === 'published';
          case 'notAdvertisedAnywhere':
            // Check if vehicle is not advertised on any channel
            return (
              adverts?.autotraderAdvert?.status?.toLowerCase() !== 'published' &&
              adverts?.advertiserAdvert?.status?.toLowerCase() !== 'published' &&
              adverts?.locatorAdvert?.status?.toLowerCase() !== 'published' &&
              adverts?.profileAdvert?.status?.toLowerCase() !== 'published' &&
              (adverts as Record<string, { status?: string }>)?.exportAdvert?.status?.toLowerCase() !== 'published'
            );
          case 'advertiserAdvert':
            return adverts?.advertiserAdvert?.status?.toLowerCase() === 'published';
          case 'locatorAdvert':
            return adverts?.locatorAdvert?.status?.toLowerCase() === 'published';
          case 'profileAdvert':
            return adverts?.profileAdvert?.status?.toLowerCase() === 'published';
          case 'exportAdvert':
            return (adverts as Record<string, { status?: string }>)?.exportAdvert?.status?.toLowerCase() === 'published';
          default:
            return true;
        }
      });
    
    // Price range filter
    const itemPrice = item.adverts?.retailAdverts?.totalPrice?.amountGBP || 
                     item.adverts?.retailAdverts?.suppliedPrice?.amountGBP || 
                     item.adverts?.forecourtPrice?.amountGBP || 0;
    const matchesPriceRange = (!priceRange.min || itemPrice >= parseInt(priceRange.min)) &&
                              (!priceRange.max || itemPrice <= parseInt(priceRange.max));
    
    // Year range filter
    const itemYear = parseInt(item.vehicle?.yearOfManufacture || '0') || 0;
    const matchesYearRange = (!yearRange.min || itemYear >= parseInt(yearRange.min)) &&
                             (!yearRange.max || itemYear <= parseInt(yearRange.max));
    
    // Mileage range filter
    const itemMileage = item.vehicle?.odometerReadingMiles || 0;
    const matchesMileageRange = (!mileageRange.min || itemMileage >= parseInt(mileageRange.min)) &&
                                (!mileageRange.max || itemMileage <= parseInt(mileageRange.max));
    
        return matchesSearch && matchesStatus && matchesMake && matchesModel && 
           matchesFuelType && matchesBodyType && matchesHideSoldFilter && 
           matchesLifecycleState && matchesChannelStatus && matchesPriceRange && 
           matchesYearRange && matchesMileageRange;
  });

  // Frontend pagination
  const totalItems = filteredStock.length;
  const totalPages = Math.ceil(totalItems / itemsPerPage);
  const startIndex = (currentPage - 1) * itemsPerPage;
  const endIndex = startIndex + itemsPerPage;
  const paginatedStock = filteredStock.slice(startIndex, endIndex);

  // Calculate scrollbar width based on table content
  useEffect(() => {
    const updateScrollbarWidth = () => {
      if (contentRef.current) {
        const table = contentRef.current.querySelector('table');
        if (table) {
          setScrollbarWidth(table.scrollWidth);
        }
      }
    };

    // Update width when data changes or window resizes
    updateScrollbarWidth();
    
    const resizeObserver = new ResizeObserver(updateScrollbarWidth);
    if (contentRef.current) {
      resizeObserver.observe(contentRef.current);
    }

    return () => resizeObserver.disconnect();
  }, [paginatedStock]);

  // Reset to page 1 when filters change
  useEffect(() => {
    setCurrentPage(1);
  }, [searchTerm, filterStatus, filterMake, filterModel, filterFuelType, filterBodyType, filterLifecycleState, priceRange, yearRange, mileageRange]);

  // Extract unique values for filter dropdowns from all data
  const getUniqueValues = (field: string) => {
    return [...new Set(allStockData.map((item: StockItem) => {
      // Use helper functions for nested properties
      if (field === 'make' || field === 'model' || field === 'fuelType' || field === 'bodyType') {
        return getVehicleProperty(item, field as keyof VehicleInfo);
      }
      if (field === 'lifecycleState') {
        return getMetadataProperty(item, field as keyof MetadataInfo);
      }
      return (item as unknown as Record<string, unknown>)[field];
    }).filter(Boolean))].sort();
  };

  const handleRefresh = async () => {
    setIsRefreshing(true);
    setShowRefreshSkeleton(true); // Show skeleton loading - hide old data
    setRefreshError(null); // Clear any previous errors
    console.log('🔄 MyStock: Force refresh - fetching fresh data from AutoTrader...');
    
    try {
      // Force refresh from AutoTrader API - GUARANTEED FRESH DATA
      console.log('📡 Calling stock refresh API to fetch fresh data from AutoTrader...');
      const refreshResponse = await fetch('/api/stock/refresh', {
        method: 'POST',
        headers: {
          'Content-Type': 'application/json',
        },
        body: JSON.stringify({
          pageSize: 100 // Fetch all data
        })
      });

      if (!refreshResponse.ok) {
        const errorData = await refreshResponse.json().catch(() => ({}));
        throw new Error(errorData.message || `Refresh failed with status: ${refreshResponse.status}`);
      }

      const refreshData = await refreshResponse.json();
      console.log('✅ Fresh data fetched from AutoTrader:', {
        totalResults: refreshData.data?.pagination?.totalResults,
        refreshedAt: refreshData.data?.cache?.refreshedAt,
        forceRefresh: refreshData.data?.cache?.forceRefresh
      });

      // Trigger cross-page synchronization
      console.log('🔄 Triggering cross-page sync to update all stock-related pages...');
      if (user?.id) {
        await crossPageSyncService.triggerStockRefresh(user.id, 'mystock-refresh');
      }
      
      // Also trigger local refetch to update UI with fresh data
      await refetch();
      
      console.log('✅ Refresh completed successfully - displaying fresh data!');
      setRefreshError(null); // Clear any errors
      
    } catch (error) {
      console.error('❌ Error during refresh:', error);
      const errorMessage = error instanceof Error ? error.message : 'Failed to refresh data from AutoTrader';
      setRefreshError(errorMessage);
      
      // Still try to refetch cached data as fallback
      console.log('⚠️ Falling back to cached data...');
      await refetch();
      
    } finally {
      setIsRefreshing(false);
      // Delay hiding skeleton slightly to show the data has loaded
      setTimeout(() => setShowRefreshSkeleton(false), 300);
    }
  };

  const formatPrice = (price?: number | unknown) => {
    // Handle various input types
    let numericPrice: number;
    
    if (typeof price === 'number' && !isNaN(price)) {
      numericPrice = price;
    } else if (typeof price === 'object' && price && 'amountGBP' in price) {
      numericPrice = (price as { amountGBP: number }).amountGBP;
    } else if (typeof price === 'string') {
      numericPrice = parseFloat(price);
    } else {
      return "Not Added";
    }
    
    // Check if we have a valid number
    if (isNaN(numericPrice) || numericPrice <= 0) {
      return "Not Added";
    }
    
    return `£${numericPrice.toLocaleString()}`;
  };

  const formatMileage = (mileage?: number) => {
    if (!mileage) return "N/A";
    return `${mileage.toLocaleString()} mi`;
  };



  const calculateDaysInStock = (item: StockItem) => {
    const dateOnForecourt = item.metadata?.dateOnForecourt;
    if (!dateOnForecourt) return 0;
    const forecourtDate = new Date(dateOnForecourt);
    const today = new Date();
    const diffTime = Math.abs(today.getTime() - forecourtDate.getTime());
    return Math.ceil(diffTime / (1000 * 60 * 60 * 24));
  };

  const getMainPrice = (item: StockItem) => {
    return getPriceProperty(item, 'totalPrice') || 
           getPriceProperty(item, 'suppliedPrice') || 
           getPriceProperty(item, 'forecourtPrice') ||
           0;
  };

  // Filter calculation functions
  const calculateLifecycleStats = useMemo(() => {
    if (!allStockData || allStockData.length === 0) {
      return getStatusCounts([]);
    }

    return getStatusCounts(allStockData);
  }, [allStockData]);

  const calculateChannelStats = useMemo(() => {
    if (!allStockData || allStockData.length === 0) {
      return {
        autotrader: { published: 0, total: 0 },
        advertiser: { published: 0, total: 0 },
        locator: { published: 0, total: 0 },
        profile: { published: 0, total: 0 },
        export: { published: 0, total: 0 },
        notAdvertisedAnywhere: 0
      };
    }

    // Filter data based on hideSoldVehicles setting
    const dataToCount = hideSoldVehicles 
      ? allStockData.filter(item => item.metadata?.lifecycleState?.toLowerCase() !== 'sold')
      : allStockData;

    const stats = {
      autotrader: { published: 0, total: dataToCount.length },
      advertiser: { published: 0, total: dataToCount.length },
      locator: { published: 0, total: dataToCount.length },
      profile: { published: 0, total: dataToCount.length },
      export: { published: 0, total: dataToCount.length },
      notAdvertisedAnywhere: 0
    };

    dataToCount.forEach((item: StockItem) => {
      const adverts = item.adverts?.retailAdverts;
      
      // AutoTrader stats
      const autotraderStatus = adverts?.autotraderAdvert?.status?.toLowerCase();
      if (autotraderStatus === 'published') {
        stats.autotrader.published++;
      }

      // Other channels
      if (adverts?.advertiserAdvert?.status?.toLowerCase() === 'published') {
        stats.advertiser.published++;
      }
      if (adverts?.locatorAdvert?.status?.toLowerCase() === 'published') {
        stats.locator.published++;
      }
      if (adverts?.profileAdvert?.status?.toLowerCase() === 'published') {
        stats.profile.published++;
      }
      const exportStatus = (adverts as Record<string, { status?: string }>)?.exportAdvert?.status?.toLowerCase();
      if (exportStatus === 'published') {
        stats.export.published++;
      }

      // Calculate "Not Advertised Anywhere" - vehicles not published on any channel
      const isNotAdvertisedAnywhere = (
        autotraderStatus !== 'published' &&
        adverts?.advertiserAdvert?.status?.toLowerCase() !== 'published' &&
        adverts?.locatorAdvert?.status?.toLowerCase() !== 'published' &&
        adverts?.profileAdvert?.status?.toLowerCase() !== 'published' &&
        exportStatus !== 'published'
      );
      
      if (isNotAdvertisedAnywhere) {
        stats.notAdvertisedAnywhere++;
      }
    });

    return stats;
  }, [allStockData, hideSoldVehicles]);

  // Calculate AutoTrader limits
  const calculateAutoTraderLimits = useCallback(async (vehicles: StockItem[], activeCount: number) => {
    try {
      // Fetch AutoTrader limit from API
      const response = await fetch('/api/autotrader/limits', {
        method: 'GET',
        headers: {
          'Content-Type': 'application/json',
        },
      });
      
      if (!response.ok) {
        throw new Error(`HTTP error! status: ${response.status}`);
      }
      
      const result = await response.json();
      
      if (result.success && result.data) {
        const maxLimit = result.data.listingCount || 0;
        
        // Count CAPPED vehicles (vehicles that couldn't be published due to limits)
        const cappedCount = vehicles.filter(vehicle => {
          const adverts = vehicle.adverts?.retailAdverts;
          return adverts?.autotraderAdvert?.status === 'CAPPED';
        }).length;
        
        setAutoTraderLimit({
          current: activeCount,
          maximum: maxLimit,
          capped: cappedCount,
          available: Math.max(0, maxLimit - activeCount)
        });
        
        console.log('AutoTrader limits updated:', {
          current: activeCount,
          maximum: maxLimit,
          capped: cappedCount,
          available: Math.max(0, maxLimit - activeCount)
        });
      } else {
        console.warn('AutoTrader limits API returned unsuccessful result:', result);
        throw new Error(result.error || 'Failed to get limits data');
      }
    } catch (error) {
      console.error('Failed to fetch AutoTrader limits:', error);
      // Fallback to basic calculation without API limits
      setAutoTraderLimit({
        current: activeCount,
        maximum: 0, // Unknown limit
        capped: 0,
        available: 0
      });
    }
  }, []);

  // Calculate AutoTrader limits when data changes
  useEffect(() => {
    if (allStockData && allStockData.length > 0 && calculateChannelStats && isSignedIn) {
      calculateAutoTraderLimits(allStockData, calculateChannelStats.autotrader.published);
    }
  }, [allStockData, calculateChannelStats, calculateAutoTraderLimits, isSignedIn]);

  // Stock action handlers
  const handleDeleteStock = async (item: StockItem) => {
    const vehicleName = `${getVehicleProperty(item, 'make')} ${getVehicleProperty(item, 'model')}`;
    const stockId = item.stockId;

    // Open modal with confirmation
    setActionModal({
      isOpen: true,
      type: 'delete',
      status: 'loading',
      message: `Are you sure you want to delete "${vehicleName}"? This action cannot be undone.`,
      vehicleName,
      stockId,
      step: 'confirming'
    });

    // Wait for user confirmation (we'll handle this in the modal)
  };

  const executeDeleteStock = async (stockId: string, vehicleName: string) => {
    try {
      // Step 1: Fetching configuration
      setActionModal(prev => ({
        ...prev,
        step: 'fetching-config',
        message: 'Fetching store configuration...'
      }));

      if (!stockId) {
        throw new Error('Missing stock ID');
      }

      // Get advertiserId from user's store configuration
      let advertiserId: string | null = null;
      const configResponse = await fetch('/api/store-config');
      if (configResponse.ok) {
        const configResult = await configResponse.json();
        if (configResult.success && configResult.data) {
          advertiserId = configResult.data.primaryAdvertisementId || configResult.data.advertisementId;
        }
      }

      if (!advertiserId) {
        throw new Error('Advertiser ID not found in store configuration. Please contact support.');
      }

      // Step 2: Updating stock
      setActionModal(prev => ({
        ...prev,
        step: 'updating-stock',
        message: `Deleting ${vehicleName} and unpublishing from all channels...`
      }));


      const response = await fetch(`/api/stock/${stockId}?advertiserId=${advertiserId}`, {
        method: 'PATCH',
        headers: {
          'Content-Type': 'application/json',
        },
        body: JSON.stringify({
          metadata: {
            lifecycleState: 'DELETED'
          },
          adverts: {
            retailAdverts: {
              autotraderAdvert: { status: 'NOT_PUBLISHED' },
              advertiserAdvert: { status: 'NOT_PUBLISHED' },
              locatorAdvert: { status: 'NOT_PUBLISHED' },
              exportAdvert: { status: 'NOT_PUBLISHED' },
              profileAdvert: { status: 'NOT_PUBLISHED' }
            }
          }
        })
      });

      const result = await response.json();

      if (response.ok && result.success) {
        // Step 3: Success
        setActionModal(prev => ({
          ...prev,
          step: 'completed',
          status: 'success',
          message: `${vehicleName} has been successfully deleted and unpublished from all channels.`
        }));
        
        // Note: No cache invalidation needed as AutoTrader takes 15-20 minutes to process changes
      } else {
        // Parse error details with better AutoTrader error handling
        let errorMessage = 'Failed to delete stock';
        
        // Check for specific AutoTrader error messages
        if (result.error?.details) {
          errorMessage = result.error.details;
        } else if (result.error?.message) {
          errorMessage = result.error.message;
        } else if (result.message) {
          errorMessage = result.message;
        }
        
        // Make error messages more user-friendly
        if (errorMessage.includes('DELETED can not have active adverts')) {
          errorMessage = 'Cannot delete stock: This vehicle has active advertisements that must be unpublished first. Please try again or contact support if the issue persists.';
        } else if (errorMessage.includes('SOLD can not have active adverts')) {
          errorMessage = 'Cannot mark as sold: This vehicle has active advertisements that must be unpublished first. Please try again or contact support if the issue persists.';
        } else if (errorMessage.includes('Bad Request') || errorMessage.includes('400')) {
          errorMessage = 'Invalid request: Please check the vehicle status and try again. If the problem continues, contact support.';
        }

        throw new Error(errorMessage);
      }
    } catch (error) {
      console.error('Error deleting stock:', error);
      setActionModal(prev => ({
        ...prev,
        step: 'completed',
        status: 'error',
        message: error instanceof Error ? error.message : 'Failed to delete stock'
      }));
    } finally {
    }
  };

  const handleMarkAsSold = async (item: StockItem) => {
    const vehicleName = `${getVehicleProperty(item, 'make')} ${getVehicleProperty(item, 'model')}`;
    const stockId = item.stockId;

    // Open modal with confirmation
    setActionModal({
      isOpen: true,
      type: 'sold',
      status: 'loading',
      message: `Mark "${vehicleName}" as sold?`,
      vehicleName,
      stockId,
      step: 'confirming'
    });

    // Wait for user confirmation (we'll handle this in the modal)
  };

  const executeMarkAsSold = async (stockId: string, vehicleName: string) => {
    try {
      // Step 1: Fetching configuration
      setActionModal(prev => ({
        ...prev,
        step: 'fetching-config',
        message: 'Fetching store configuration...'
      }));

      if (!stockId) {
        throw new Error('Missing stock ID');
      }

      // Get advertiserId from user's store configuration
      let advertiserId: string | null = null;
      const configResponse = await fetch('/api/store-config');
      if (configResponse.ok) {
        const configResult = await configResponse.json();
        if (configResult.success && configResult.data) {
          advertiserId = configResult.data.primaryAdvertisementId || configResult.data.advertisementId;
        }
      }

      if (!advertiserId) {
        throw new Error('Advertiser ID not found in store configuration. Please contact support.');
      }

      // Step 2: Updating stock
      setActionModal(prev => ({
        ...prev,
        step: 'updating-stock',
        message: `Marking ${vehicleName} as sold and unpublishing from all channels...`
      }));


      // Get current date for soldDate
      const currentDate = new Date().toISOString().split('T')[0]; // YYYY-MM-DD format

      const response = await fetch(`/api/stock/${stockId}?advertiserId=${advertiserId}`, {
        method: 'PATCH',
        headers: {
          'Content-Type': 'application/json',
        },
        body: JSON.stringify({
          metadata: {
            lifecycleState: 'SOLD'
          },
          adverts: {
            soldDate: currentDate,
            retailAdverts: {
              autotraderAdvert: { status: 'NOT_PUBLISHED' },
              advertiserAdvert: { status: 'NOT_PUBLISHED' },
              locatorAdvert: { status: 'NOT_PUBLISHED' },
              exportAdvert: { status: 'NOT_PUBLISHED' },
              profileAdvert: { status: 'NOT_PUBLISHED' }
            }
          }
        })
      });

      const result = await response.json();

      if (response.ok && result.success) {
        // Step 3: Success
        setActionModal(prev => ({
          ...prev,
          step: 'completed',
          status: 'success',
          message: `${vehicleName} has been successfully marked as sold and unpublished from all channels.`
        }));
        
        // Note: No cache invalidation needed as AutoTrader takes 15-20 minutes to process changes
      } else {
        // Parse error details with better AutoTrader error handling
        let errorMessage = 'Failed to mark stock as sold';
        
        // Check for specific AutoTrader error messages
        if (result.error?.details) {
          errorMessage = result.error.details;
        } else if (result.error?.message) {
          errorMessage = result.error.message;
        } else if (result.message) {
          errorMessage = result.message;
        }
        
        // Make error messages more user-friendly
        if (errorMessage.includes('SOLD can not have active adverts')) {
          errorMessage = 'Cannot mark as sold: This vehicle has active advertisements that must be unpublished first. Please try again or contact support if the issue persists.';
        } else if (errorMessage.includes('DELETED can not have active adverts')) {
          errorMessage = 'Cannot delete stock: This vehicle has active advertisements that must be unpublished first. Please try again or contact support if the issue persists.';
        } else if (errorMessage.includes('Bad Request') || errorMessage.includes('400')) {
          errorMessage = 'Invalid request: Please check the vehicle status and try again. If the problem continues, contact support.';
        }

        throw new Error(errorMessage);
      }
    } catch (error) {
      console.error('Error marking stock as sold:', error);
      setActionModal(prev => ({
        ...prev,
        step: 'completed',
        status: 'error',
        message: error instanceof Error ? error.message : 'Failed to mark stock as sold'
      }));
    } finally {
    }
  };

  const handleRetailCheck = (item?: StockItem) => {
    // Navigate to retail check page with vehicle data
    const params = new URLSearchParams();
    
    if (item) {
      // Use stock item data
      if (item.stockId) {
        params.append('stockId', item.stockId);
      }
      
      const registration = getVehicleProperty(item, 'registration');
      if (registration) {
        params.append('registration', String(registration));
      }
      
      const mileage = getVehicleProperty(item, 'odometerReadingMiles');
      if (mileage) {
        params.append('mileage', String(mileage));
      }
    }
    
    const url = `/mystock/retail-check${params.toString() ? `?${params.toString()}` : ''}`;
    router.push(url);
  };

  const handleVehicleCheck = (item: StockItem) => {
    const registration = getVehicleProperty(item, 'registration');
    if (registration) {
      // Navigate to vehicle history check page with registration
      router.push(`/mystock/vehicle-history-check?registration=${encodeURIComponent(registration)}`);
    } else {
      alert('No registration number found for this vehicle');
    }
  };

  const handleShowQRCode = (item: StockItem) => {
    setSelectedQRStock(item);
    setIsQRCodeModalOpen(true);
  };

  const handleInventorySettings = (item: StockItem) => {
    setSelectedInventoryStock(item);
    setIsInventorySettingsOpen(true);
  };

  // Handle test drive functionality
  const handleScheduleTestDrive = () => {
    setShowTestDriveForm(true);
  };

  const handleTestDriveFormClose = () => {
    setShowTestDriveForm(false);
  };

  const handleExportData = () => {
    // Define CSV headers matching the required fields
    const headers = [
      'Vehicle_ID',
      'Title', 
      'Registration',
      'RegistrationDate',
      'Make',
      'Model',
      'Variant',
      'Category',
      'Year',
      'FuelType',
      'Colour',
      'Mileage',
      'Transmission',
      'P.Owners',
      'Price',
      'VatStatus',
      'Status',
      'DaysInStock',
      'StockNumber'
    ];

    // Convert stock data to CSV rows
    const csvRows = filteredStock.map((item: StockItem, index: number) => {
      const vehicle = item.vehicle || {};
      const metadata = item.metadata || {};
      const adverts = item.adverts || {};
      
      // Calculate days in stock
      const dateOnForecourt = metadata.dateOnForecourt || item.dateOnForecourt;
      const daysInStock = dateOnForecourt 
        ? Math.ceil((new Date().getTime() - new Date(dateOnForecourt).getTime()) / (1000 * 60 * 60 * 24))
        : 0;

      return [
        index + 1, // Serial number starting from 1
        `${vehicle.make || ''} ${vehicle.model || ''} ${vehicle.derivative || ''}`.trim() || '',
        vehicle.registration || item.registration || '',
        vehicle.firstRegistrationDate || '',
        vehicle.make || item.make || '',
        vehicle.model || item.model || '',
        vehicle.derivative || item.derivative || '',
        vehicle.bodyType || item.bodyType || '',
        vehicle.yearOfManufacture || item.yearOfManufacture || '',
        vehicle.fuelType || item.fuelType || '',
        vehicle.colour || item.colour || '',
        vehicle.odometerReadingMiles || item.odometerReadingMiles || 0,
        vehicle.transmissionType || item.transmissionType || '',
        vehicle.previousOwners || item.previousOwners || 0,
        (getMainPrice(item) || 0) === 0 ? '-' : getMainPrice(item) || 0,
        adverts.retailAdverts?.vatStatus || '', // VAT Status from adverts data
        metadata.lifecycleState || item.lifecycleState || '',
        daysInStock,
        item.stockId || ''
      ];
    });

    // Create CSV content
    const csvContent = [
      headers.join(','),
      ...csvRows.map(row => row.map(field => `"${field}"`).join(','))
    ].join('\n');

    // Create and download file
    const blob = new Blob([csvContent], { type: 'text/csv;charset=utf-8;' });
    const link = document.createElement('a');
    const url = URL.createObjectURL(blob);
    link.setAttribute('href', url);
    link.setAttribute('download', `stock_export_${new Date().toISOString().split('T')[0]}.csv`);
    link.style.visibility = 'hidden';
    document.body.appendChild(link);
    link.click();
    document.body.removeChild(link);
  };

  // Check if vehicle has registration for conditional menu items
  const hasRegistration = (item: StockItem) => {
    const registration = getVehicleProperty(item, 'registration');
    return registration && String(registration).trim() !== '';
  };

  // Show loading state while Clerk is loading
  if (!isLoaded) {
  return (
    <>
        <Header />
        <div className={`min-h-screen pt-16 flex items-center justify-center ${
          isDarkMode 
            ? 'bg-gradient-to-br from-slate-900 via-slate-800 to-slate-900' 
            : 'bg-gradient-to-br from-slate-50 via-white to-blue-50'
        }`}>
          <Card className={`w-96 p-8 text-center ${
            isDarkMode 
              ? 'bg-slate-800/80 border-slate-700' 
              : 'bg-white/80 border-slate-200'
          }`}>
            <div className="flex flex-col items-center space-y-4">
              <RefreshCw className="w-12 h-12 animate-spin text-blue-500" />
              <h3 className={`text-xl font-semibold ${isDarkMode ? 'text-white' : 'text-slate-900'}`}>
                Loading...
              </h3>
              <p className={`text-sm ${isDarkMode ? 'text-white' : 'text-slate-600'}`}>
                Checking authentication...
              </p>
            </div>
          </Card>
        </div>
      </>
    );
  }

  // Show sign-in prompt if not authenticated
  if (!isSignedIn) {
    return (
      <>
        <Header />
        <div className={`min-h-screen pt-16 flex items-center justify-center ${
          isDarkMode 
            ? 'bg-gradient-to-br from-slate-900 via-slate-800 to-slate-900' 
            : 'bg-gradient-to-br from-slate-50 via-white to-blue-50'
        }`}>
          <Card className={`w-96 p-8 text-center ${
            isDarkMode 
              ? 'bg-slate-800/80 border-slate-700' 
              : 'bg-white/80 border-slate-200'
          }`}>
            <div className="flex flex-col items-center space-y-4">
              <LogIn className="w-12 h-12 text-blue-500" />
              <h3 className={`text-xl font-semibold ${isDarkMode ? 'text-white' : 'text-slate-900'}`}>
                Sign In Required
              </h3>
              <p className={`text-sm ${isDarkMode ? 'text-white' : 'text-slate-600'}`}>
                Please sign in to access your stock inventory
              </p>
              <Link href="/sign-in">
                <Button className="mt-4">
                  <LogIn className="w-4 h-4 mr-2" />
                  Sign In
                </Button>
              </Link>
            </div>
          </Card>
        </div>
      </>
    );
  }

  // Show skeleton loading for initial load only (when no cached data exists)
  if (loading && loadingState === 'initial') {
    return (
      <>
        <Header />
        <div className={`min-h-screen transition-all duration-500 ${
          isDarkMode 
            ? 'bg-gradient-to-br from-slate-900 via-slate-800 to-slate-900' 
            : 'bg-gradient-to-br from-slate-50 via-white to-blue-50'
        }`}>
          <div className="pt-16">
            <section className="relative py-12 px-2">
              <div className="max-w-[2140px] mx-auto">
                <StockSkeleton viewMode={viewMode} count={12} />
              </div>
            </section>
          </div>
        </div>
        <Footer />
      </>
    );
  }

  // Show skeleton loading during FORCED REFRESH (user clicked refresh button)
  // This provides clean loading experience - no stale data shown
  if (showRefreshSkeleton) {
    return (
      <>
        <Header />
        <div className={`min-h-screen transition-all duration-500 ${
          isDarkMode 
            ? 'bg-gradient-to-br from-slate-900 via-slate-800 to-slate-900' 
            : 'bg-gradient-to-br from-slate-50 via-white to-blue-50'
        }`}>
          <div className="pt-16">
            <section className="relative py-12 px-2">
              <div className="max-w-[2140px] mx-auto">
                {/* Refresh message banner */}
                <div className={`mb-6 p-4 rounded-lg border ${
                  isDarkMode 
                    ? 'bg-blue-900/20 border-blue-700/50 text-blue-300' 
                    : 'bg-blue-50 border-blue-200 text-blue-700'
                } flex items-center gap-3`}>
                  <RefreshCw className="w-5 h-5 animate-spin" />
                  <div>
                    <p className="font-semibold">Refreshing from AutoTrader...</p>
                    <p className="text-sm opacity-80">Fetching latest vehicle data (this may take 8-12 seconds)</p>
                  </div>
                </div>
                
                <StockSkeleton viewMode={viewMode} count={12} />
              </div>
            </section>
          </div>
        </div>
        <Footer />
      </>
    );
  }

  if (error) {
    return (
      <>
        <Header />
        <div className={`min-h-screen pt-16 ${
          isDarkMode 
            ? 'bg-gradient-to-br from-slate-900 via-slate-800 to-slate-900' 
            : 'bg-gradient-to-br from-slate-50 via-white to-blue-50'
        }`}>
          <StockDataError 
            error={error} 
            onRetry={handleRefresh}
            isRetrying={isFetching}
          />
        </div>
        <Footer />
      </>
    );
  }

  return (
    <>
      <div className={`min-h-screen transition-all duration-500 ${
        isDarkMode 
          ? 'bg-gradient-to-br from-slate-900 via-slate-800 to-slate-900' 
          : 'bg-gradient-to-br from-slate-50 via-white to-blue-50'
      }`}>
        <Header />
        
        <div className="pt-16">
          <ProgressiveLoader
            loadingState={loadingState}
            hasData={allStockData.length > 0}
            fallback={
              <section className="relative py-12 px-2">
                <div className="max-w-[2140px] mx-auto">
                  <StockSkeleton viewMode={viewMode} count={12} />
                </div>
              </section>
            }
          >
            {/* Enhanced Header Section */}
            <section className="relative py-12 px-2">
              <div className="max-w-[2140px] mx-auto">

              {/* Refresh Error Notification - Shows when refresh fails but cached data is displayed */}
              {refreshError && (
                <div className={`mb-6 p-4 rounded-lg border ${
                  isDarkMode 
                    ? 'bg-red-900/20 border-red-700/50' 
                    : 'bg-red-50 border-red-200'
                } flex items-center justify-between gap-4`}>
                  <div className="flex items-center gap-3">
                    <AlertCircle className={`w-5 h-5 flex-shrink-0 ${
                      isDarkMode ? 'text-red-400' : 'text-red-600'
                    }`} />
                    <div>
                      <p className={`font-semibold ${
                        isDarkMode ? 'text-red-300' : 'text-red-700'
                      }`}>
                        Refresh Failed
                      </p>
                      <p className={`text-sm ${
                        isDarkMode ? 'text-red-400/80' : 'text-red-600/80'
                      }`}>
                        {refreshError} - Showing cached data instead. Please try refreshing again later.
                      </p>
                    </div>
                  </div>
                  <div className="flex items-center gap-2">
                    <Button
                      onClick={handleRefresh}
                      disabled={isRefreshing}
                      size="sm"
                      variant="outline"
                      className={isDarkMode 
                        ? 'border-red-700 text-red-300 hover:bg-red-900/30' 
                        : 'border-red-300 text-red-700 hover:bg-red-100'
                      }
                    >
                      <RefreshCw className={`w-4 h-4 mr-2 ${isRefreshing ? 'animate-spin' : ''}`} />
                      Try Again
                    </Button>
                    <button
                      onClick={() => setRefreshError(null)}
                      className={`p-1 rounded-md transition-colors ${
                        isDarkMode 
                          ? 'hover:bg-red-900/30 text-red-400' 
                          : 'hover:bg-red-100 text-red-600'
                      }`}
                      aria-label="Dismiss error"
                    >
                      <X className="w-5 h-5" />
                    </button>
                  </div>
                </div>
              )}

              {/* Enhanced Stats Cards - Cool Modern Layout */}
              <div className="relative mb-8">
                {/* Background Gradient */}
                <div className={`absolute inset-0 rounded-2xl ${
                  isDarkMode 
                    ? 'bg-gradient-to-r from-slate-800/50 via-slate-700/30 to-slate-800/50' 
                    : 'bg-gradient-to-r from-blue-50/50 via-white/80 to-blue-50/50'
                } backdrop-blur-sm`} />
                
                <div className="relative flex items-center justify-between gap-4 p-6 rounded-2xl border border-white/20 shadow-lg">
                  {/* Stats Cards in Single Row */}
                  <div className="flex items-center gap-4 flex-1">
                    {/* Total Stock Card */}
                    <div className={`group relative overflow-hidden rounded-xl border transition-all duration-300 hover:scale-105 hover:shadow-xl min-w-[160px] ${
                      isDarkMode 
                        ? 'bg-gradient-to-br from-slate-800/90 to-slate-900/90 border-slate-600/50 hover:border-blue-500/50' 
                        : 'bg-gradient-to-br from-white/90 to-slate-50/90 border-slate-200/60 hover:border-blue-400/60'
                    }`}>
                      <div className="absolute inset-0 bg-gradient-to-br from-blue-500/10 to-transparent opacity-0 group-hover:opacity-100 transition-opacity duration-300" />
                      <div className="relative p-4">
                        <div className="flex items-center gap-3">
                          <div className={`p-2 rounded-lg ${
                            isDarkMode 
                              ? 'bg-blue-500/20 text-blue-400' 
                              : 'bg-blue-100 text-blue-600'
                          }`}>
                            <Car className="h-5 w-5" />
                          </div>
                          <div>
                            <div className={`text-sm font-medium ${
                              isDarkMode ? 'text-white' : 'text-slate-600'
                            }`}>
                              Total Stock
                            </div>
                            <div className={`text-2xl font-bold ${
                              isDarkMode ? 'text-white' : 'text-slate-900'
                            }`}>
                              {apiPagination?.totalResults || filteredStock.length}
                            </div>
                          </div>
                        </div>
                      </div>
                    </div>

                    {/* Active Listings Card */}
                    <div className={`group relative overflow-hidden rounded-xl border transition-all duration-300 hover:scale-105 hover:shadow-xl min-w-[160px] ${
                      isDarkMode 
                        ? 'bg-gradient-to-br from-slate-800/90 to-slate-900/90 border-slate-600/50 hover:border-emerald-500/50' 
                        : 'bg-gradient-to-br from-white/90 to-slate-50/90 border-slate-200/60 hover:border-emerald-400/60'
                    }`}>
                      <div className="absolute inset-0 bg-gradient-to-br from-emerald-500/10 to-transparent opacity-0 group-hover:opacity-100 transition-opacity duration-300" />
                      <div className="relative p-4">
                        <div className="flex items-center gap-3">
                          <div className={`p-2 rounded-lg ${
                            isDarkMode 
                              ? 'bg-emerald-500/20 text-emerald-400' 
                              : 'bg-emerald-100 text-emerald-600'
                          }`}>
                            <Activity className="h-5 w-5" />
                          </div>
                          <div>
                            <div className={`text-sm font-medium ${
                              isDarkMode ? 'text-white' : 'text-slate-600'
                            }`}>
                              Active
                            </div>
                            <div className={`text-2xl font-bold ${
                              isDarkMode ? 'text-white' : 'text-slate-900'
                            }`}>
                              {filteredStock.filter((item: StockItem) => {
                                const state = getMetadataProperty(item, 'lifecycleState')?.toString().toLowerCase();
                                return state === 'forecourt' || state === 'listed';
                              }).length}
                            </div>
                          </div>
                        </div>
                      </div>
                    </div>

                    {/* Average Price Card */}
                    <div className={`group relative overflow-hidden rounded-xl border transition-all duration-300 hover:scale-105 hover:shadow-xl min-w-[160px] ${
                      isDarkMode 
                        ? 'bg-gradient-to-br from-slate-800/90 to-slate-900/90 border-slate-600/50 hover:border-amber-500/50' 
                        : 'bg-gradient-to-br from-white/90 to-slate-50/90 border-slate-200/60 hover:border-amber-400/60'
                    }`}>
                      <div className="absolute inset-0 bg-gradient-to-br from-amber-500/10 to-transparent opacity-0 group-hover:opacity-100 transition-opacity duration-300" />
                      <div className="relative p-4">
                        <div className="flex items-center gap-3">
                          <div className={`p-2 rounded-lg ${
                            isDarkMode 
                              ? 'bg-amber-500/20 text-amber-400' 
                              : 'bg-amber-100 text-amber-600'
                          }`}>
                            <PoundSterling className="h-5 w-5" />
                          </div>
                          <div>
                            <div className={`text-sm font-medium ${
                              isDarkMode ? 'text-white' : 'text-slate-600'
                            }`}>
                              Avg. Price
                            </div>
                            <div className={`text-2xl font-bold ${
                              isDarkMode ? 'text-white' : 'text-slate-900'
                            }`}>
                              {formatPrice(
                                filteredStock.reduce((sum: number, item: StockItem) => sum + getMainPrice(item), 0) / 
                                (filteredStock.length || 1)
                              )}
                            </div>
                          </div>
                        </div>
                      </div>
                    </div>



                    {/* Total Value Card */}
                    <div className={`group relative overflow-hidden rounded-xl border transition-all duration-300 hover:scale-105 hover:shadow-xl min-w-[160px] ${
                      isDarkMode 
                        ? 'bg-gradient-to-br from-slate-800/90 to-slate-900/90 border-slate-600/50 hover:border-green-500/50' 
                        : 'bg-gradient-to-br from-white/90 to-slate-50/90 border-slate-200/60 hover:border-green-400/60'
                    }`}>
                      <div className="absolute inset-0 bg-gradient-to-br from-green-500/10 to-transparent opacity-0 group-hover:opacity-100 transition-opacity duration-300" />
                      <div className="relative p-4">
                        <div className="flex items-center gap-3">
                          <div className={`p-2 rounded-lg ${
                            isDarkMode 
                              ? 'bg-green-500/20 text-green-400' 
                              : 'bg-green-100 text-green-600'
                          }`}>
                            <PoundSterling className="h-5 w-5" />
                          </div>
                          <div>
                            <div className={`text-sm font-medium ${
                              isDarkMode ? 'text-white' : 'text-slate-600'
                            }`}>
                              Total Value
                            </div>
                            <div className={`text-xl font-bold ${
                              isDarkMode ? 'text-white' : 'text-slate-900'
                            }`}>
                              {(() => {
                                const totalValue = filteredStock.reduce((sum: number, item: StockItem) => {
                                  const itemPrice = getMainPrice(item);
                                  console.log(`Item ${item.stockId}: price = ${itemPrice} (type: ${typeof itemPrice})`);
                                  return sum + itemPrice;
                                }, 0);
                                console.log(`Total calculated value: ${totalValue} (type: ${typeof totalValue})`);
                                return formatPrice(totalValue);
                              })()}
                            </div>
                          </div>
                        </div>
                      </div>
                    </div>




                  </div>

                  {/* Enhanced Refresh Button */}
                  <div className="flex-shrink-0 ml-3">
                    <Button 
                      onClick={handleRefresh}
                      disabled={isRefreshing || isFetching}
                      className={`group relative overflow-hidden px-5 py-3 text-sm font-semibold rounded-xl transition-all duration-300 hover:scale-105 hover:shadow-xl ${
                        isDarkMode 
                          ? 'bg-gradient-to-r from-blue-600 to-blue-700 hover:from-blue-500 hover:to-blue-600 text-white border-0 shadow-blue-500/25' 
                          : 'bg-gradient-to-r from-blue-600 to-blue-700 hover:from-blue-500 hover:to-blue-600 text-white border-0 shadow-blue-500/25'
                      }`}
                    >
                      <div className="absolute inset-0 bg-gradient-to-r from-white/20 to-transparent opacity-0 group-hover:opacity-100 transition-opacity duration-300" />
                      <div className="relative flex items-center gap-2">
                        <RefreshCw className={`w-4 h-4 transition-transform duration-300 ${
                          isRefreshing || isFetching ? 'animate-spin' : 'group-hover:rotate-180'
                        }`} />
                        <span className="whitespace-nowrap">
                        {isRefreshing || isFetching ? 'Refreshing...' : 'Refresh'}
                        {process.env.NODE_ENV === 'development' && (
                          <span className="ml-1 text-xs opacity-75">
                            {isStale ? '(stale)' : '(fresh)'}
                          </span>
                        )}
                      </span>
                      </div>
                    </Button>
                  </div>

                  {/* Schedule Test Drive Button */}
                  <div className="flex-shrink-0 ml-3">
                    <Button 
                      onClick={handleScheduleTestDrive}
                      className={`group relative overflow-hidden px-5 py-3 text-sm font-semibold rounded-xl transition-all duration-300 hover:scale-105 hover:shadow-xl ${
                        isDarkMode 
                          ? 'bg-gradient-to-r from-blue-600 to-blue-700 hover:from-blue-500 hover:to-blue-600 text-white border-0 shadow-blue-500/25' 
                          : 'bg-gradient-to-r from-blue-600 to-blue-700 hover:from-blue-500 hover:to-blue-600 text-white border-0 shadow-blue-500/25'
                      }`}
                    >
                      <div className="absolute inset-0 bg-gradient-to-r from-white/20 to-transparent opacity-0 group-hover:opacity-100 transition-opacity duration-300" />
                      <div className="relative flex items-center gap-2">
                        <Plus className="w-4 h-4 transition-transform duration-300 group-hover:rotate-90" />
                        <span className="whitespace-nowrap">Schedule Test Drive</span>
                      </div>
                    </Button>
                  </div>

                </div>
              </div>

              {/* Enhanced Smart Filters Section */}
              <div className={`mb-8 rounded-3xl transition-all duration-300 overflow-hidden ${
                isDarkMode 
                  ? 'bg-gradient-to-br from-slate-900/60 via-slate-800/40 to-slate-900/60 backdrop-blur-xl border border-slate-700/30' 
                  : 'bg-gradient-to-br from-white/80 via-slate-50/60 to-white/80 backdrop-blur-xl border border-slate-200/40'
              } shadow-2xl shadow-slate-900/10 hover:shadow-3xl hover:shadow-slate-900/20 group`}>
                
                {/* Clickable Section Header with Title */}
                <button
                  onClick={() => setShowSmartFilters(!showSmartFilters)}
                  className={`w-full px-6 py-4 border-b transition-all duration-300 hover:scale-[1.005] ${
                    isDarkMode 
                      ? 'border-slate-700/30 bg-slate-800/20 hover:bg-slate-800/40 text-white' 
                      : 'border-slate-200/40 bg-slate-50/30 hover:bg-slate-100/50 text-slate-900'
                  }`}
                >
                  <div className="flex items-center justify-between">
                    <div className="flex items-center gap-4">
                      <div className={`relative p-3 rounded-2xl transition-all duration-300 group-hover:scale-110 group-hover:rotate-3 ${
                        isDarkMode 
                          ? 'bg-gradient-to-br from-indigo-500/20 to-purple-500/20 shadow-lg shadow-indigo-500/10' 
                          : 'bg-gradient-to-br from-indigo-500/10 to-purple-500/10 shadow-lg shadow-indigo-500/5'
                      }`}>
                        <Filter className={`w-6 h-6 ${
                          isDarkMode ? 'text-indigo-400' : 'text-indigo-600'
                        }`} />
                      </div>
                      <div className="text-left">
                        <h2 className={`text-2xl font-bold tracking-tight flex items-center gap-3 ${
                          isDarkMode ? 'text-white' : 'text-slate-900'
                        }`}>
                          Vehicle Status and Publishing Overview
                          <span className={`px-3 py-1 text-xs font-semibold rounded-full ${
                            showSmartFilters 
                              ? isDarkMode 
                                ? 'bg-indigo-500/20 text-indigo-400 border border-indigo-500/30' 
                                : 'bg-indigo-100 text-indigo-700 border border-indigo-200'
                              : isDarkMode 
                                ? 'bg-slate-700/50 text-slate-400 border border-slate-600/30' 
                                : 'bg-slate-100 text-slate-600 border border-slate-200'
                          }`}>
                            {showSmartFilters ? 'Expanded' : 'Collapsed'}
                          </span>
                        </h2>
                        <p className={`text-sm font-medium mt-1 ${
                          isDarkMode ? 'text-white' : 'text-slate-600'
                        }`}>
                          Filter and organize your vehicle inventory by status and listing channels
                        </p>
                      </div>
                    </div>
                    
                    <div className="flex items-center gap-4">
                      {/* Filter Stats Badge */}
                      <div className={`px-4 py-2 rounded-xl ${
                        isDarkMode 
                          ? 'bg-slate-700/50 border border-slate-600/30' 
                          : 'bg-white/60 border border-slate-200/50'
                      } shadow-sm`}>
                        <div className="flex items-center gap-2">
                          <div className={`w-2 h-2 rounded-full ${
                            isDarkMode ? 'bg-emerald-400' : 'bg-emerald-500'
                          } animate-pulse`}></div>
                          <span className={`text-sm font-semibold ${
                            isDarkMode ? 'text-white' : 'text-slate-700'
                          }`}>
                            {filteredStock.length} of {allStockData.length} vehicles
                          </span>
                        </div>
                      </div>
                      
                      {/* Collapse/Expand Icon */}
                      <div className={`p-2.5 rounded-xl transition-all duration-300 ${
                        isDarkMode ? 'hover:bg-slate-700/50' : 'hover:bg-slate-100/50'
                      }`}>
                        <ChevronDown className={`w-6 h-6 transition-transform duration-300 ${
                          showSmartFilters ? 'rotate-180' : ''
                        } ${isDarkMode ? 'text-white' : 'text-slate-500'}`} />
                      </div>
                    </div>
                  </div>
                </button>
                
                {/* Collapsible Filter Content */}
                {showSmartFilters && (
                  <div className="p-6 space-y-6 animate-in slide-in-from-top-2 duration-300">
                    {/* Consolidated Filters Section */}
                    <div className={`p-6 rounded-2xl ${
                      isDarkMode 
                        ? 'bg-slate-900/30 border border-slate-700/50' 
                        : 'bg-slate-50/50 border border-slate-200/60'
                    } shadow-inner`}>
                      
                      {/* Hide Sold Vehicles Toggle */}
                      <div className="mb-6 flex items-center justify-between">
                        <div className="flex items-center gap-3">
                          <button
                            onClick={() => setHideSoldVehicles(!hideSoldVehicles)}
                            className={`flex items-center gap-2 px-3 py-2 rounded-xl transition-all duration-300 ${
                              hideSoldVehicles
                                ? isDarkMode 
                                  ? 'bg-emerald-600 text-white shadow-lg shadow-emerald-500/25' 
                                  : 'bg-emerald-500 text-white shadow-lg shadow-emerald-500/25'
                                : isDarkMode 
                                  ? 'bg-slate-700/50 text-slate-300 border border-slate-600/50' 
                                  : 'bg-slate-100 text-slate-600 border border-slate-200'
                            }`}
                          >
                            <div className={`w-4 h-4 rounded border-2 flex items-center justify-center transition-all duration-200 ${
                              hideSoldVehicles 
                                ? 'bg-white border-white' 
                                : isDarkMode ? 'border-slate-400' : 'border-slate-400'
                            }`}>
                              {hideSoldVehicles && (
                                <CheckCircle className="w-3 h-3 text-emerald-600" />
                              )}
                            </div>
                            <span className="text-sm font-medium">Hide Sold Vehicles</span>
                          </button>
                          <span className={`text-xs ${
                            isDarkMode ? 'text-white' : 'text-slate-500'
                          }`}>
                            (Default: Hidden)
                          </span>
                        </div>
                      </div>

                      {/* Vehicle Status Filters */}
                      <div className="mb-6">
                        <h4 className={`text-lg font-bold mb-4 ${isDarkMode ? 'text-white' : 'text-slate-900'}`}>
                          Vehicle Status
                        </h4>
                      
                      <div className="flex flex-wrap gap-2.5">
                        {getStatusOptions().map(({ value, label }) => {
                          const key = value.toUpperCase();
                          const count = calculateLifecycleStats[value] || 0;
                          const isActive = filterLifecycleState.includes(key);

                          // Enhanced status config with cleaner colors
                          const statusConfig = {
                            'DUE_IN': { 
                              icon: ShoppingCart, 
                              gradient: 'from-sky-500 to-blue-600', 
                              shadow: 'shadow-sky-500/20',
                              bg: isDarkMode ? 'bg-sky-500/10' : 'bg-white',
                              border: isDarkMode ? 'border-sky-500/20' : 'border-gray-300',
                              text: isDarkMode ? 'text-sky-300' : 'text-gray-700',
                              iconBg: isDarkMode ? 'bg-gradient-to-r from-sky-500 to-blue-600' : 'bg-gray-400'
                            },
                            'FORECOURT': { 
                              icon: CheckCircle, 
                              gradient: 'from-emerald-500 to-green-600', 
                              shadow: 'shadow-emerald-500/20',
                              bg: isDarkMode ? 'bg-emerald-500/10' : 'bg-white',
                              border: isDarkMode ? 'border-emerald-500/20' : 'border-gray-300',
                              text: isDarkMode ? 'text-emerald-300' : 'text-gray-700',
                              iconBg: isDarkMode ? 'bg-gradient-to-r from-emerald-500 to-green-600' : 'bg-gray-400'
                            },
                            'SALE_IN_PROGRESS': { 
                              icon: PoundSterling, 
                              gradient: 'from-orange-500 to-amber-600', 
                              shadow: 'shadow-orange-500/20',
                              bg: isDarkMode ? 'bg-orange-500/10' : 'bg-white',
                              border: isDarkMode ? 'border-orange-500/20' : 'border-gray-300',
                              text: isDarkMode ? 'text-orange-300' : 'text-gray-700',
                              iconBg: isDarkMode ? 'bg-gradient-to-r from-orange-500 to-amber-600' : 'bg-gray-400'
                            },
                            'SOLD': { 
                              icon: CheckCircle, 
                              gradient: 'from-purple-500 to-violet-600', 
                              shadow: 'shadow-purple-500/20',
                              bg: isDarkMode ? 'bg-purple-500/10' : 'bg-white',
                              border: isDarkMode ? 'border-purple-500/20' : 'border-gray-300',
                              text: isDarkMode ? 'text-purple-300' : 'text-gray-700',
                              iconBg: isDarkMode ? 'bg-gradient-to-r from-purple-500 to-violet-600' : 'bg-gray-400'
                            },
                            'WASTEBIN': { 
                              icon: Trash2, 
                              gradient: 'from-red-500 to-rose-600', 
                              shadow: 'shadow-red-500/20',
                              bg: isDarkMode ? 'bg-red-500/10' : 'bg-white',
                              border: isDarkMode ? 'border-red-500/20' : 'border-gray-300',
                              text: isDarkMode ? 'text-red-300' : 'text-gray-700',
                              iconBg: isDarkMode ? 'bg-gradient-to-r from-red-500 to-rose-600' : 'bg-gray-400'
                            },
                            'ARCHIVED': { 
                              icon: Archive, 
                              gradient: 'from-gray-500 to-slate-600', 
                              shadow: 'shadow-gray-500/20',
                              bg: isDarkMode ? 'bg-gray-500/10' : 'bg-white',
                              border: isDarkMode ? 'border-gray-500/20' : 'border-gray-300',
                              text: isDarkMode ? 'text-white' : 'text-gray-700',
                              iconBg: isDarkMode ? 'bg-gradient-to-r from-gray-500 to-slate-600' : 'bg-gray-400'
                            }
                          }[key] || { 
                            icon: Car, 
                            gradient: 'from-slate-500 to-slate-600', 
                            shadow: 'shadow-slate-500/20',
                            bg: isDarkMode ? 'bg-slate-500/10' : 'bg-white',
                            border: isDarkMode ? 'border-slate-500/20' : 'border-gray-300',
                            text: isDarkMode ? 'text-white' : 'text-gray-700',
                            iconBg: isDarkMode ? 'bg-gradient-to-r from-slate-500 to-slate-600' : 'bg-gray-400'
                          };

                          const IconComponent = statusConfig.icon;

                          return (
                            <button
                              key={key}
                              onClick={() => {
                                if (isActive) {
                                  setFilterLifecycleState(filterLifecycleState.filter(state => state !== key));
                                } else {
                                  setFilterLifecycleState([...filterLifecycleState, key]);
                                }
                              }}
                              className={`group flex items-center gap-3 px-4 py-3 rounded-2xl transition-all duration-300 hover:scale-105 border ${
                                isActive 
                                  ? isDarkMode 
                                    ? `bg-gradient-to-r ${statusConfig.gradient} text-white shadow-lg ${statusConfig.shadow} scale-105 border-transparent`
                                    : 'bg-gradient-to-r from-green-500 to-green-600 text-white shadow-lg shadow-green-500/20 scale-105 border-transparent'
                                  : `${statusConfig.bg} ${statusConfig.border} ${statusConfig.text} hover:shadow-md hover:border-opacity-60 shadow-sm`
                              }`}
                            >
                              <div className={`p-1.5 rounded-xl transition-all duration-300 ${
                                isActive 
                                  ? isDarkMode 
                                    ? 'bg-white/20'
                                    : 'bg-white/20'
                                  : isDarkMode 
                                    ? `bg-gradient-to-r ${statusConfig.gradient} shadow-sm`
                                    : `${statusConfig.iconBg} shadow-sm`
                              }`}>
                                <IconComponent className={`w-3.5 h-3.5 ${
                                  isActive ? 'text-white' : 'text-white'
                                }`} />
                              </div>
                              <span className="text-sm font-semibold tracking-wide">{label}</span>
                              <div className={`px-2.5 py-1 rounded-xl text-xs font-bold transition-all duration-300 ${
                                isActive 
                                  ? 'bg-white/20 text-white' 
                                  : isDarkMode 
                                    ? `bg-gradient-to-r ${statusConfig.gradient} text-white shadow-sm`
                                    : 'bg-gray-400 text-white shadow-sm'
                              }`}>
                                {count}
                              </div>
                            </button>
                          );
                        })}
                      </div>
                      </div>

                      {/* Publishing Channel Filters */}
                      <div className="mb-6">
                        <h4 className={`text-lg font-bold mb-4 ${isDarkMode ? 'text-white' : 'text-slate-900'}`}>
                          Publishing Channels
                        </h4>
                        <div className="flex flex-wrap gap-2.5">
                          {[
                            { 
                              key: 'autotraderAdvert', 
                              label: 'AT Search & Find', 
                              count: autoTraderLimit ? `${autoTraderLimit.current}/${autoTraderLimit.maximum}` : `${calculateChannelStats.autotrader.published}/${calculateChannelStats.autotrader.total}`,
                              icon: Car,
                              hasLimit: true,
                              limitInfo: autoTraderLimit
                            },
                            { 
                              key: 'profileAdvert', 
                              label: 'AT Dealer Page', 
                              count: calculateChannelStats.profile.published,
                              icon: Store
                            },
                            { 
                              key: 'advertiserAdvert', 
                              label: 'Dealer Website', 
                              count: calculateChannelStats.advertiser.published,
                              icon: Globe
                            },
                            { 
                              key: 'exportAdvert', 
                              label: 'AT Linked Advertisers', 
                              count: calculateChannelStats.export.published,
                              icon: Share2
                            },
                            { 
                              key: 'locatorAdvert', 
                              label: 'Manufacturer Website / Used Vehicle Locators', 
                              count: calculateChannelStats.locator.published,
                              icon: MapPin
                            },
                            { 
                              key: 'notAdvertisedAnywhere', 
                              label: 'Not Advertised Anywhere', 
                              count: calculateChannelStats.notAdvertisedAnywhere || 0,
                              icon: X
                            },
                          ].map(({ key, label, count, icon: IconComponent, hasLimit, limitInfo }) => {
                            const isActive = filterChannelStatus.includes(key);
                            
                            // Special handling for AutoTrader with limits
                            if (hasLimit && limitInfo && key === 'autotraderAdvert') {
                              const limitPercentage = limitInfo.maximum > 0 ? Math.round((limitInfo.current / limitInfo.maximum) * 100) : 0;
                              const isNearLimit = limitPercentage >= 90;
                              const isAtLimit = limitInfo.current >= limitInfo.maximum;
                              
                              return (
                                <button
                                  key={key}
                                  onClick={() => {
                                    if (isActive) {
                                      setFilterChannelStatus(filterChannelStatus.filter(channel => channel !== key));
                                    } else {
                                      setFilterChannelStatus([...filterChannelStatus, key]);
                                    }
                                  }}
                                  className={`group flex items-center gap-3 px-4 py-2.5 rounded-2xl transition-all duration-300 hover:scale-105 border ${
                                    isActive 
                                      ? 'bg-gradient-to-r from-green-500 to-green-600 text-white shadow-lg shadow-green-500/20 scale-105 border-transparent' 
                                      : isDarkMode
                                        ? 'bg-slate-800 border-slate-700 text-slate-200 hover:shadow-md hover:border-slate-600 shadow-sm'
                                        : 'bg-white border-gray-200 text-gray-700 hover:shadow-md hover:border-gray-300 shadow-sm'
                                  } ${isAtLimit ? 'ring-2 ring-red-500/50' : isNearLimit ? 'ring-2 ring-yellow-500/50' : ''}`}
                                >
                                  <div className={`p-1.5 rounded-xl transition-all duration-300 flex-shrink-0 ${
                                    isActive 
                                      ? 'bg-white/20' 
                                      : isDarkMode
                                        ? 'bg-slate-700'
                                        : 'bg-gray-100'
                                  }`}>
                                    <IconComponent className={`w-3.5 h-3.5 ${
                                      isActive ? 'text-white' : isDarkMode ? 'text-slate-300' : 'text-gray-600'
                                    }`} />
                                  </div>
                                  <div className="flex items-center gap-2 flex-wrap">
                                    <span className="text-sm font-semibold tracking-wide whitespace-nowrap">{label}</span>
                                    <div className={`px-2.5 py-1 rounded-xl text-xs font-bold transition-all duration-300 ${
                                      isActive 
                                        ? 'bg-white/20 text-white' 
                                        : isDarkMode
                                          ? 'bg-slate-700 text-slate-200'
                                          : 'bg-gray-100 text-gray-700'
                                    }`}>
                                      {count}
                                    </div>
                                    {limitInfo.available > 0 && (
                                      <span className={`text-xs px-2 py-0.5 rounded-md ${
                                        isActive 
                                          ? 'bg-white/10 text-white/80' 
                                          : isDarkMode 
                                            ? 'bg-slate-700 text-slate-300' 
                                            : 'bg-gray-100 text-gray-600'
                                      }`}>
                                        Available: {limitInfo.available}
                                      </span>
                                    )}
                                    {limitInfo.capped > 0 && (
                                      <span className="text-xs px-2 py-0.5 rounded-md bg-red-100 text-red-700 font-medium">
                                        Capped: {limitInfo.capped}
                                      </span>
                                    )}
                                    {isAtLimit && (
                                      <span className="text-xs px-2 py-0.5 bg-red-100 text-red-700 rounded-md font-medium">
                                        LIMIT REACHED
                                      </span>
                                    )}
                                  </div>
                                </button>
                              );
                            }
                            
                            // Regular channel display
                            return (
                              <button
                                key={key}
                                onClick={() => {
                                  if (isActive) {
                                    setFilterChannelStatus(filterChannelStatus.filter(channel => channel !== key));
                                  } else {
                                    setFilterChannelStatus([...filterChannelStatus, key]);
                                  }
                                }}
                                className={`group flex items-center gap-3 px-4 py-2.5 rounded-2xl transition-all duration-300 hover:scale-105 border ${
                                  isActive 
                                    ? 'bg-gradient-to-r from-green-500 to-green-600 text-white shadow-lg shadow-green-500/20 scale-105 border-transparent' 
                                    : isDarkMode
                                      ? 'bg-slate-800 border-slate-700 text-slate-200 hover:shadow-md hover:border-slate-600 shadow-sm'
                                      : 'bg-white border-gray-200 text-gray-700 hover:shadow-md hover:border-gray-300 shadow-sm'
                                }`}
                              >
                                <div className={`p-1.5 rounded-xl transition-all duration-300 flex-shrink-0 ${
                                  isActive 
                                    ? 'bg-white/20' 
                                    : isDarkMode
                                      ? 'bg-slate-700'
                                      : 'bg-gray-100'
                                }`}>
                                  <IconComponent className={`w-3.5 h-3.5 ${
                                    isActive ? 'text-white' : isDarkMode ? 'text-slate-300' : 'text-gray-600'
                                  }`} />
                                </div>
                                <span className="text-sm font-semibold tracking-wide whitespace-nowrap">{label}</span>
                                <div className={`px-2.5 py-1 rounded-xl text-xs font-bold transition-all duration-300 ${
                                  isActive 
                                    ? 'bg-white/20 text-white' 
                                    : isDarkMode
                                      ? 'bg-slate-700 text-slate-200'
                                      : 'bg-gray-100 text-gray-700'
                                }`}>
                                  {count}
                                </div>
                              </button>
                            );
                          })}
                        </div>
                      </div>
                    </div>

                  </div>
                )}
              </div>

              {/* Enhanced Controls - Clean Single Row Layout */}
              <div className="space-y-4 mb-8">
                {/* Main Filters Row */}
                <div className="flex flex-wrap items-center justify-between gap-4">
                  <div className="flex flex-wrap items-center gap-4 flex-1">
                    {/* Search */}
                    <div className="flex-1 min-w-64 max-w-md">
                      <div className="relative">
                        <Search className="absolute left-3 top-1/2 transform -translate-y-1/2 text-gray-400 w-4 h-4" />
                        <input
                          type="text"
                          placeholder="Search vehicles..."
                          value={searchTerm}
                          onChange={(e) => setSearchTerm(e.target.value)}
                          className={`w-full pl-10 pr-4 py-2 rounded-lg border ${
                            isDarkMode 
                              ? 'bg-slate-800 border-slate-600 text-white placeholder-slate-400' 
                              : 'bg-white border-slate-300 text-slate-900 placeholder-slate-500'
                          } focus:ring-2 focus:ring-blue-500 focus:border-transparent`}
                        />
                      </div>
                    </div>

                    {/* Basic Filters */}
                    <select
                      value={filterStatus}
                      onChange={(e) => setFilterStatus(e.target.value)}
                      className={`px-4 py-2 rounded-lg border min-w-[120px] ${
                        isDarkMode 
                          ? 'bg-slate-800 border-slate-600 text-white' 
                          : 'bg-white border-slate-300 text-slate-900'
                      } focus:ring-2 focus:ring-blue-500`}
                    >
                      <option value="all">All Status</option>
                      <option value="active">Active</option>
                      <option value="forecourt">Forecourt</option>
                      <option value="reserved">Reserved</option>
                      <option value="sold">Sold</option>
                    </select>

                    <select
                      value={filterMake}
                      onChange={(e) => setFilterMake(e.target.value)}
                      className={`px-4 py-2 rounded-lg border min-w-[120px] ${
                        isDarkMode 
                          ? 'bg-slate-800 border-slate-600 text-white' 
                          : 'bg-white border-slate-300 text-slate-900'
                      } focus:ring-2 focus:ring-blue-500`}
                    >
                      <option value="">All Makes</option>
                      {getUniqueValues('make').map((make: unknown) => (
                        <option key={make as string} value={make as string}>{make as string}</option>
                      ))}
                    </select>
                  </div>

                  {/* Right Side Controls */}
                  <div className="flex items-center gap-2">
                    {/* View Mode Toggle */}
                    <div className="flex rounded-lg border border-slate-300 overflow-hidden">
                      {[
                        { mode: "cards", icon: Grid3X3, label: "Cards" },
                        { mode: "table", icon: List, label: "Table" },
                      ].map(({ mode, icon: Icon, label }) => (
                        <button
                          key={mode}
                          onClick={() => setViewMode(mode as 'table' | 'grid' | 'cards')}
                          className={`px-3 py-2 flex items-center gap-2 text-sm ${
                            viewMode === mode
                              ? isDarkMode 
                                ? 'bg-slate-700 text-white' 
                                : 'bg-blue-500 text-white'
                              : isDarkMode 
                                ? 'bg-slate-800 text-slate-400 hover:text-white' 
                                : 'bg-white text-slate-600 hover:text-slate-900'
                          }`}
                        >
                          <Icon className="w-4 h-4" />
                          {label}
                        </button>
                      ))}
                    </div>

                    {/* Export Data Button */}
                    <Button
                      onClick={handleExportData}
                      className={`flex items-center gap-2 ${
                        isDarkMode 
                          ? 'bg-green-600 hover:bg-green-700 text-white border-green-600' 
                          : 'bg-green-600 hover:bg-green-700 text-white border-green-600'
                      }`}
                    >
                      <Download className="w-4 h-4" />
                      Export Data
                    </Button>

                    {/* Advanced Filters Toggle */}
                    <Button
                      variant="outline"
                      onClick={() => setShowAdvancedFilters(!showAdvancedFilters)}
                      className={`flex items-center gap-2 ${
                        isDarkMode 
                          ? 'border-slate-600 text-slate-200 hover:bg-slate-700' 
                          : 'border-slate-300 text-slate-700 hover:bg-slate-50'
                      }`}
                    >
                      <Filter className="w-4 h-4" />
                      Filters
                      {showAdvancedFilters ? <ChevronUp className="w-4 h-4" /> : <ChevronDown className="w-4 h-4" />}
                    </Button>
                  </div>
                </div>

                {/* Advanced Filters Panel */}
                <div className={`transition-all duration-500 ease-in-out overflow-hidden ${
                  showAdvancedFilters 
                    ? 'max-h-96 opacity-100' 
                    : 'max-h-0 opacity-0'
                }`}>
                  <div className={`p-4 rounded-lg border ${
                    isDarkMode 
                      ? 'bg-slate-800/50 border-slate-700' 
                      : 'bg-slate-50/50 border-slate-200'
                  }`}>
                    <div className="grid grid-cols-1 md:grid-cols-2 lg:grid-cols-4 gap-4">
                      {/* Model Filter */}
                      <div>
                        <label className={`block text-sm font-medium mb-1 ${
                          isDarkMode ? 'text-white' : 'text-slate-700'
                        }`}>
                          Model
                        </label>
                        <select
                          value={filterModel}
                          onChange={(e) => setFilterModel(e.target.value)}
                          className={`w-full px-3 py-2 rounded-lg border ${
                            isDarkMode 
                              ? 'bg-slate-800 border-slate-600 text-white' 
                              : 'bg-white border-slate-300 text-slate-900'
                          } focus:ring-2 focus:ring-blue-500`}
                        >
                          <option value="">All Models</option>
                          {getUniqueValues('model').map((model: unknown) => (
                            <option key={model as string} value={model as string}>{model as string}</option>
                          ))}
                        </select>
                      </div>

                      {/* Fuel Type Filter */}
                      <div>
                        <label className={`block text-sm font-medium mb-1 ${
                          isDarkMode ? 'text-white' : 'text-slate-700'
                        }`}>
                          Fuel Type
                        </label>
                        <select
                          value={filterFuelType}
                          onChange={(e) => setFilterFuelType(e.target.value)}
                          className={`w-full px-3 py-2 rounded-lg border ${
                            isDarkMode 
                              ? 'bg-slate-800 border-slate-600 text-white' 
                              : 'bg-white border-slate-300 text-slate-900'
                          } focus:ring-2 focus:ring-blue-500`}
                        >
                          <option value="">All Fuel Types</option>
                          {getUniqueValues('fuelType').map((fuel: unknown) => (
                            <option key={fuel as string} value={fuel as string}>{fuel as string}</option>
                          ))}
                        </select>
                  </div>

                      {/* Body Type Filter */}
                      <div>
                        <label className={`block text-sm font-medium mb-1 ${
                          isDarkMode ? 'text-white' : 'text-slate-700'
                        }`}>
                          Body Type
                        </label>
                        <select
                          value={filterBodyType}
                          onChange={(e) => setFilterBodyType(e.target.value)}
                          className={`w-full px-3 py-2 rounded-lg border ${
                        isDarkMode 
                              ? 'bg-slate-800 border-slate-600 text-white' 
                              : 'bg-white border-slate-300 text-slate-900'
                          } focus:ring-2 focus:ring-blue-500`}
                        >
                          <option value="">All Body Types</option>
                          {getUniqueValues('bodyType').map((body: unknown) => (
                            <option key={body as string} value={body as string}>{body as string}</option>
                          ))}
                        </select>
                      </div>

                      {/* Lifecycle State Filter */}
                      <div>
                        <label className={`block text-sm font-medium mb-1 ${
                          isDarkMode ? 'text-white' : 'text-slate-700'
                        }`}>
                          Lifecycle State
                        </label>
                        <select
                          value={filterLifecycleState.length === 1 ? filterLifecycleState[0] : ''}
                          onChange={(e) => setFilterLifecycleState(e.target.value ? [e.target.value] : [])}
                          className={`w-full px-3 py-2 rounded-lg border ${
                            isDarkMode 
                              ? 'bg-slate-800 border-slate-600 text-white' 
                              : 'bg-white border-slate-300 text-slate-900'
                          } focus:ring-2 focus:ring-blue-500`}
                        >
                          <option value="">All States</option>
                          {getUniqueValues('lifecycleState').map((state: unknown) => (
                            <option key={state as string} value={state as string}>{state as string}</option>
                          ))}
                        </select>
                  </div>

                      {/* Price Range */}
                      <div>
                        <label className={`block text-sm font-medium mb-1 ${
                          isDarkMode ? 'text-white' : 'text-slate-700'
                        }`}>
                          Price Range (£)
                        </label>
                        <div className="flex gap-2">
                          <input
                            type="number"
                            placeholder="Min"
                            value={priceRange.min}
                            onChange={(e) => setPriceRange(prev => ({ ...prev, min: e.target.value }))}
                            className={`w-full px-2 py-2 rounded border text-sm ${
                              isDarkMode 
                                ? 'bg-slate-800 border-slate-600 text-white' 
                                : 'bg-white border-slate-300 text-slate-900'
                            } focus:ring-1 focus:ring-blue-500`}
                          />
                          <input
                            type="number"
                            placeholder="Max"
                            value={priceRange.max}
                            onChange={(e) => setPriceRange(prev => ({ ...prev, max: e.target.value }))}
                            className={`w-full px-2 py-2 rounded border text-sm ${
                              isDarkMode 
                                ? 'bg-slate-800 border-slate-600 text-white' 
                                : 'bg-white border-slate-300 text-slate-900'
                            } focus:ring-1 focus:ring-blue-500`}
                          />
              </div>
            </div>

                      {/* Year Range */}
                      <div>
                        <label className={`block text-sm font-medium mb-1 ${
                          isDarkMode ? 'text-white' : 'text-slate-700'
                        }`}>
                          Year Range
                        </label>
                        <div className="flex gap-2">
                          <input
                            type="number"
                            placeholder="From"
                            value={yearRange.min}
                            onChange={(e) => setYearRange(prev => ({ ...prev, min: e.target.value }))}
                            className={`w-full px-2 py-2 rounded border text-sm ${
                              isDarkMode 
                                ? 'bg-slate-800 border-slate-600 text-white' 
                                : 'bg-white border-slate-300 text-slate-900'
                            } focus:ring-1 focus:ring-blue-500`}
                          />
                          <input
                            type="number"
                            placeholder="To"
                            value={yearRange.max}
                            onChange={(e) => setYearRange(prev => ({ ...prev, max: e.target.value }))}
                            className={`w-full px-2 py-2 rounded border text-sm ${
                              isDarkMode 
                                ? 'bg-slate-800 border-slate-600 text-white' 
                                : 'bg-white border-slate-300 text-slate-900'
                            } focus:ring-1 focus:ring-blue-500`}
                          />
                </div>
              </div>

                      {/* Mileage Range */}
                      <div>
                        <label className={`block text-sm font-medium mb-1 ${
                          isDarkMode ? 'text-white' : 'text-slate-700'
                        }`}>
                          Mileage Range
                        </label>
                        <div className="flex gap-2">
                          <input
                            type="number"
                            placeholder="Min"
                            value={mileageRange.min}
                            onChange={(e) => setMileageRange(prev => ({ ...prev, min: e.target.value }))}
                            className={`w-full px-2 py-2 rounded border text-sm ${
                              isDarkMode 
                                ? 'bg-slate-800 border-slate-600 text-white' 
                                : 'bg-white border-slate-300 text-slate-900'
                            } focus:ring-1 focus:ring-blue-500`}
                          />
                          <input
                            type="number"
                            placeholder="Max"
                            value={mileageRange.max}
                            onChange={(e) => setMileageRange(prev => ({ ...prev, max: e.target.value }))}
                            className={`w-full px-2 py-2 rounded border text-sm ${
                              isDarkMode 
                                ? 'bg-slate-800 border-slate-600 text-white' 
                                : 'bg-white border-slate-300 text-slate-900'
                            } focus:ring-1 focus:ring-blue-500`}
                          />
                        </div>
                      </div>
                      
                      {/* Clear Filters Button */}
                      <div className="flex items-end">
                        <Button
                          variant="outline"
                          onClick={() => {
                            setFilterModel("");
                            setFilterFuelType("");
                            setFilterBodyType("");
                            setFilterLifecycleState([]);
                            setFilterChannelStatus([]);
                            setPriceRange({ min: "", max: "" });
                            setYearRange({ min: "", max: "" });
                            setMileageRange({ min: "", max: "" });
                            setFilterMake("");
                            setFilterStatus("all");
                            setSearchTerm("");
                          }}
                          className={`w-full ${
                            isDarkMode 
                              ? 'border-slate-600 text-slate-200 hover:bg-slate-700' 
                              : 'border-slate-300 text-slate-700 hover:bg-slate-50'
                          }`}
                        >
                          <X className="w-4 h-4 mr-2" />
                          Clear All
                        </Button>
                      </div>
                    </div>
                  </div>
                      </div>
                      
                </div>
                    
              {/* Enhanced Content Display */}
                              {viewMode === "cards" ? (
                  <div className="grid grid-cols-1 md:grid-cols-2 lg:grid-cols-3 xl:grid-cols-4 gap-6">
                    {paginatedStock.map((item: StockItem) => (
                    <Card key={item.stockId} className={`group transition-all duration-300 hover:shadow-xl ${
                          isDarkMode 
                        ? 'bg-slate-800/80 border-slate-700 hover:border-slate-600' 
                        : 'bg-white border-slate-200 hover:border-slate-300'
                    }`}>
                      {/* Image */}
                      <div className="relative h-48 bg-gradient-to-br from-slate-200 to-slate-300 overflow-hidden">
                        {item.media?.images && item.media.images.length > 0 ? (
                          <Image
                            src={item.media.images[0].href}
                            alt={`${getVehicleProperty(item, 'make')} ${getVehicleProperty(item, 'model')}`}
                            fill
                            className="object-cover group-hover:scale-105 transition-transform duration-300"
                            quality={75}
                          />
                        ) : (
                          <div className="w-full h-full flex items-center justify-center">
                            <ImageIcon className="w-16 h-16 text-slate-400" />
                        </div>
                        )}
                      
                      {/* Status Badge */}
                        <div className="absolute top-3 left-3">
                          <span className={`px-2 py-1 rounded-full text-xs font-medium border ${getStatusColor(getMetadataProperty(item, 'lifecycleState')?.toString(), isDarkMode)}`}>
                            {getStatusLabel(getMetadataProperty(item, 'lifecycleState')?.toString())}
                        </span>
                      </div>
                      
                        {/* Image Count */}
                        {item.media?.images && item.media.images.length > 1 && (
                          <div className="absolute top-3 right-3 bg-black/70 text-white px-2 py-1 rounded-full text-xs">
                            <ImageIcon className="w-3 h-3 inline mr-1" />
                            {item.media.images.length}
                          </div>
                        )}
                          </div>
                      
                      <CardContent className="p-4">
                        {/* Vehicle Info */}
                        <div className="mb-3">
                          <h3 className={`font-bold text-lg truncate ${
                            isDarkMode ? 'text-white' : 'text-slate-900'
                          }`}>
                            {getVehicleProperty(item, 'make')} {getVehicleProperty(item, 'model')}
                        </h3>
                          <Link href={`/mystock/${item.stockId}`}>
                            <p className={`text-sm truncate cursor-pointer hover:underline transition-colors duration-200 ${
                              isDarkMode ? 'text-white hover:text-blue-400' : 'text-slate-600 hover:text-blue-600'
                            }`}>
                              {getVehicleProperty(item, 'derivative') || getVehicleProperty(item, 'trim') || 'Standard'}
                            </p>
                          </Link>
                        </div>
                      
                        {/* Key Details */}
                        <div className="grid grid-cols-2 gap-2 mb-3 text-xs">
                          <div className={`flex items-center gap-1 ${
                            isDarkMode ? 'text-white' : 'text-slate-600'
                          }`}>
                            <Calendar className="w-3 h-3" />
                            {getVehicleProperty(item, 'yearOfManufacture') || 'N/A'}
                          </div>
                          <div className={`flex items-center gap-1 ${
                            isDarkMode ? 'text-white' : 'text-slate-600'
                          }`}>
                            <Gauge className="w-3 h-3" />
                            {formatMileage(getVehicleProperty(item, 'odometerReadingMiles') as number)}
                          </div>
                          <div className={`flex items-center gap-1 ${
                            isDarkMode ? 'text-white' : 'text-slate-600'
                          }`}>
                            <Fuel className="w-3 h-3" />
                            {getVehicleProperty(item, 'fuelType') || 'N/A'}
                        </div>
                          <div className={`flex items-center gap-1 ${
                            isDarkMode ? 'text-white' : 'text-slate-600'
                          }`}>
                            <Settings className="w-3 h-3" />
                            {getVehicleProperty(item, 'transmissionType') || 'N/A'}
                        </div>
                      </div>
                      
                        {/* Price */}
                        <div className="mb-3">
                          <div className={`text-2xl font-bold ${
                            isDarkMode ? 'text-emerald-400' : 'text-emerald-600'
                          }`}>
                            {formatPrice(getMainPrice(item))}
                        </div>
                          {item.adverts?.retailAdverts?.priceIndicatorRating && (
                            <div className="text-xs text-amber-500">
                              Price Rating: {item.adverts.retailAdverts.priceIndicatorRating}
                        </div>
                          )}
                      </div>
                      
                        {/* Features Preview */}
                        {item.features && item.features.length > 0 && (
                          <div className="mb-3">
                            <div className={`text-xs font-medium mb-1 ${
                              isDarkMode ? 'text-white' : 'text-slate-700'
                            }`}>
                              Key Features:
                            </div>
                            <div className="flex flex-wrap gap-1">
                              {item.features.slice(0, 3).map((feature: { name: string }, idx: number) => (
                                <span
                                  key={idx}
                                  className={`px-2 py-1 rounded text-xs ${
                                    isDarkMode 
                                      ? 'bg-slate-700 text-slate-300' 
                                      : 'bg-slate-100 text-slate-600'
                                  }`}
                                >
                                  {feature.name}
                          </span>
                        ))}
                              {item.features.length > 3 && (
                                <span className={`px-2 py-1 rounded text-xs ${
                            isDarkMode 
                                    ? 'bg-slate-600 text-slate-400' 
                                    : 'bg-slate-200 text-slate-500'
                          }`}>
                                  +{item.features.length - 3} more
                          </span>
                        )}
                      </div>
                          </div>
                        )}
                      
                        {/* Actions */}
                      <div className="flex gap-2">
                        <Link href={`/mystock/edit/${item.stockId}`} className="flex-1">
                          <Button 
                            size="sm" 
                            variant="outline"
                            className="w-full"
                          >
                            <Edit3 className="w-4 h-4 mr-1" />
                            Edit
                          </Button>
                        </Link>
                        <Button
                          size="sm"
                          variant="outline"
                          className="px-3"
                          onClick={() => handleInventorySettings(item)}
                          title="Stock Actions"
                        >
                          <Settings className="w-4 h-4" />
                        </Button>
                        <DropdownMenu>
                          <DropdownMenuTrigger asChild>
                            <Button 
                              size="sm" 
                              variant="outline"
                              className="px-3"
                            >
                              <MoreVertical className="w-4 h-4" />
                            </Button>
                          </DropdownMenuTrigger>
                          <DropdownMenuContent align="end">
                            <DropdownMenuItem onClick={() => handleDeleteStock(item)}>
                              <Trash2 className="w-4 h-4 text-red-500 mr-2" />
                              Delete Stock
                            </DropdownMenuItem>
                            <DropdownMenuItem onClick={() => handleMarkAsSold(item)}>
                              <CheckCircle className="w-4 h-4 text-green-500 mr-2" />
                              Mark as Sold
                            </DropdownMenuItem>
                            <DropdownMenuItem onClick={() => handleRetailCheck(item)}>
                              <ShoppingCart className="w-4 h-4 text-blue-500 mr-2" />
                              Retail Check
                            </DropdownMenuItem>
                            {hasRegistration(item) && (
                              <DropdownMenuItem onClick={() => handleVehicleCheck(item)}>
                                <FileSearch className="w-4 h-4 text-purple-500 mr-2" />
                                Vehicle Check
                              </DropdownMenuItem>
                            )}
                            <DropdownMenuItem onClick={() => handleShowQRCode(item)}>
                              <QrCode className="w-4 h-4 text-orange-500 mr-2" />
                              QR Code Upload
                            </DropdownMenuItem>
                            <DropdownMenuItem onClick={() => {
                              setSelectedStock(item);
                              setIsSettingsDialogOpen(true);
                            }}>
                              <Settings className="w-4 h-4 text-gray-500 mr-2" />
                              Settings
                            </DropdownMenuItem>
                          </DropdownMenuContent>
                        </DropdownMenu>
                      </div>

                      </CardContent>
                </Card>
              ))}
            </div>
              ) : (
                /* Enhanced Multi-Column Table View - Based on Old Pattern */
              <Card className={`w-full shadow-2xl border-2 rounded-2xl ${
                isDarkMode 
                  ? 'bg-gradient-to-br from-slate-800/80 to-slate-900/90 shadow-slate-900/40 border-slate-700/50' 
                  : 'bg-gradient-to-br from-white to-slate-50/80 shadow-slate-300/30 border-slate-300/30'
              } p-0 m-0`}>
                                <div className="overflow-x-auto overflow-y-visible">
                    {/* Top Scrollbar */}
                    <div 
                      ref={topScrollRef}
                      className={`h-5 mb-2 ${
                        isDarkMode ? 'bg-slate-700/20' : 'bg-slate-200/30'
                      } rounded-lg always-visible-scrollbar`}
                      onScroll={handleScrollbarScroll}
                      style={{
                        minHeight: '20px',
                        display: 'block'
                      }}
                    >
                      <div style={{ width: `${Math.max(scrollbarWidth, 2500)}px`, height: '16px' }} />
                    </div>

                    {/* Unified Table Container */}
                  <div className={`flex border-t-0 w-full ${
                    isDarkMode ? 'border-slate-700/50' : 'border-slate-300/30'
                  }`}>
                    {/* Fixed Columns Section */}
                      <div className={`relative ${
                      isDarkMode 
                        ? 'bg-gradient-to-r from-slate-800/90 to-slate-800/70' 
                        : 'bg-gradient-to-r from-slate-50/90 to-white/70'
                    } shadow-lg z-20`}>
                                          <table className="border-spacing-0" style={{tableLayout: 'fixed', width: '224px'}}>
                      <thead className={`sticky top-0 ${
                        isDarkMode ? 'bg-slate-900/95 border-slate-700/50' : 'bg-slate-100/95 border-slate-300/50'
                      } border-b-2 backdrop-blur-md m-0`} style={{height: '48px'}}>
                          <tr>
                            <th className={`text-left p-2 font-bold text-xs uppercase tracking-wider border-r ${
                              isDarkMode ? 'text-white border-slate-700/50' : 'text-slate-700 border-slate-300/50'
                            }`} style={{width: '96px'}}>
                              Actions
                            </th>
                            <th className={`text-left p-2 font-bold text-xs uppercase tracking-wider border-r ${
                              isDarkMode ? 'text-white border-slate-700/50' : 'text-slate-700 border-slate-300/50'
                            }`} style={{width: '64px'}}>
                              Image
                            </th>
                            <th className={`text-left p-2 font-bold text-xs uppercase tracking-wider ${
                              isDarkMode ? 'text-white' : 'text-slate-700'
                            }`} style={{width: '168px'}}>
                              Registration
                            </th>
                          </tr>
                        </thead>
                        <tbody className="overflow-y-auto">
                            {paginatedStock.map((item: StockItem) => (
                              <tr 
                                key={item.stockId} 
                                className={`group transition-all duration-300 border-b ${
                                  isDarkMode 
                                    ? 'border-slate-700/30 hover:bg-slate-700/20 hover:shadow-lg' 
                                    : 'border-slate-200/40 hover:bg-blue-50/30 hover:shadow-md'
                                }`}
                                style={{height: '64px'}}
                                onMouseEnter={() => prefetchStockDetail(item.stockId)}
                              >
                              {/* Actions */}
                              <td className={`px-2 py-1 border-r align-middle ${isDarkMode ? 'border-slate-700/20' : 'border-slate-200/30'}`} style={{width: '96px'}}>
                                <div className="flex items-center gap-1">
                                  <Link href={`/mystock/edit/${item.stockId}`}>
                                    <Button size="sm" variant="outline" className={`w-6 h-6 p-0 rounded-md transition-all duration-200 ${
                                      isDarkMode 
                                        ? 'border-slate-500 bg-slate-700/30 text-slate-200 hover:bg-blue-600 hover:text-white hover:border-blue-500 hover:scale-110' 
                                        : 'border-slate-300/60 text-slate-600 hover:bg-blue-600 hover:text-white hover:border-blue-500 hover:scale-110'
                                    }`} title="Edit Stock">
                                      <Edit3 className="w-3 h-3" />
                                    </Button>
                                  </Link>
                                  <Button 
                                    size="sm" 
                                    variant="outline" 
                                    className={`w-6 h-6 p-0 rounded-md transition-all duration-200 ${
                                      isDarkMode 
                                        ? 'border-slate-500 bg-slate-700/30 text-slate-200 hover:bg-green-600 hover:text-white hover:border-green-500 hover:scale-110' 
                                        : 'border-slate-300/60 text-slate-600 hover:bg-green-600 hover:text-white hover:border-green-500 hover:scale-110'
                                    }`} 
                                    title="Stock Actions"
                                    onClick={() => handleInventorySettings(item)}
                                  >
                                    <Settings className="w-3 h-3" />
                                  </Button>
                                  <DropdownMenu>
                                    <DropdownMenuTrigger asChild>
                                      <Button 
                                        size="sm" 
                                        variant="outline" 
                                        className={`w-6 h-6 p-0 rounded-md transition-all duration-200 ${
                                          isDarkMode 
                                            ? 'border-slate-500 bg-slate-700/30 text-slate-200 hover:bg-slate-600 hover:text-white hover:border-slate-400' 
                                            : 'border-slate-300/60 text-slate-600 hover:bg-slate-100 hover:text-slate-900 hover:border-slate-400'
                                        }`} 
                                        title="More Actions"
                                      >
                                        <MoreVertical className="w-3 h-3" />
                                      </Button>
                                    </DropdownMenuTrigger>
                                    <DropdownMenuContent align="end">
                                      <DropdownMenuItem onClick={() => handleDeleteStock(item)}>
                                        <Trash2 className="w-4 h-4 text-red-500 mr-2" />
                                        Delete Stock
                                      </DropdownMenuItem>
                                      <DropdownMenuItem onClick={() => handleMarkAsSold(item)}>
                                        <CheckCircle className="w-4 h-4 text-green-500 mr-2" />
                                        Mark as Sold
                                      </DropdownMenuItem>
                                      <DropdownMenuItem onClick={() => handleRetailCheck(item)}>
                                        <ShoppingCart className="w-4 h-4 text-blue-500 mr-2" />
                                        Retail Check
                                      </DropdownMenuItem>
                                      {hasRegistration(item) && (
                                        <DropdownMenuItem onClick={() => handleVehicleCheck(item)}>
                                          <FileSearch className="w-4 h-4 text-purple-500 mr-2" />
                                          Vehicle Check
                                        </DropdownMenuItem>
                                      )}
                                      <DropdownMenuItem onClick={() => handleShowQRCode(item)}>
                                        <QrCode className="w-4 h-4 text-orange-500 mr-2" />
                                        QR Code Upload
                                      </DropdownMenuItem>
                                      <DropdownMenuItem onClick={() => {
                                        setSelectedStock(item);
                                        setIsSettingsDialogOpen(true);
                                      }}>
                                        <Settings className="w-4 h-4 text-gray-500 mr-2" />
                                        Settings
                                      </DropdownMenuItem>
                                    </DropdownMenuContent>
                                  </DropdownMenu>
                                </div>
                              </td>
                              {/* Image */}
                              <td className={`px-2 py-1 border-r align-middle ${isDarkMode ? 'border-slate-700/20' : 'border-slate-200/30'}`} style={{width: '64px'}}>
                                <Link href={`/mystock/${item.stockId}`}>
                                  <div className="relative cursor-pointer">
                                    {item.media?.images && item.media.images.length > 0 ? (
                                      <div className="relative w-12 h-8 rounded-md overflow-hidden shadow-sm ring-1 ring-white/20 hover:ring-blue-400/50 transition-all duration-300 hover:scale-105">
                                        <Image 
                                          src={item.media.images[0].href?.replace('{resize}', 'w200h150') || item.media.images[0].href} 
                                          alt={`${getVehicleProperty(item, 'make')} ${getVehicleProperty(item, 'model')}`}
                                          fill
                                          className="object-cover"
                                          quality={60}
                                        />
                                      </div>
                                    ) : (
                                      <div className="w-12 h-8 bg-slate-200 rounded-md flex items-center justify-center hover:bg-slate-300 transition-colors duration-300">
                                        <ImageIcon className="w-4 h-4 text-slate-400" />
                                      </div>
                                    )}
                                  </div>
                                </Link>
                              </td>
                              {/* Registration */}
                              <td className="px-2 py-1 align-middle" style={{width: '168px'}}>
                                <Link href={`/mystock/${item.stockId}`}>
                                  <div className="cursor-pointer transition-all duration-200 hover:scale-105">
                                    <LicensePlate 
                                      registration={item.registration || 'N/A'} 
                                      size="md" 
                                    />
                                  </div>
                                </Link>
                              </td>
                            </tr>
                          ))}
                        </tbody>
                      </table>
                    </div>

                    {/* Scrollable Columns Section */}
                      <div 
                        ref={contentRef}
                        className={`flex-1 border-r-2 min-w-0 hide-scrollbar ${
                        isDarkMode ? 'border-slate-700/50' : 'border-slate-300/30'
                        }`}
                        onScroll={handleContentScroll}
                      >
                      <table className="w-full min-w-full border-spacing-0">
                        <thead className={`sticky top-0 ${
                          isDarkMode ? 'bg-slate-900/95 border-slate-700/50' : 'bg-slate-100/95 border-slate-300/50'
                        } border-b-2 backdrop-blur-md m-0`} style={{height: '48px'}}>
                          <tr>
                            {[
                                // Vehicle Info (moved from sticky)
                              { key: 'vehicle', label: 'Vehicle', width: 'min-w-[200px]' },
                              { key: 'price', label: 'Price', width: 'min-w-[100px]' },
                              { key: 'priceIndicator', label: 'Price Rating', width: 'min-w-[90px]' },
                              { key: 'mileage', label: 'Miles', width: 'min-w-[80px]' },
                              { key: 'lifecycleState', label: 'Status', width: 'min-w-[100px]' },
                              { key: 'daysInStock', label: 'Days', width: 'min-w-[60px]' },
                                // Basic Vehicle Info
                              { key: 'make', label: 'Make', width: 'min-w-[80px]' },
                                { key: 'model', label: 'Model', width: 'min-w-[100px]' },
                              
                                { key: 'derivative', label: 'Derivative', width: 'min-w-[180px]' },
                                { key: 'generation', label: 'Gen', width: 'min-w-[70px]' },
                                { key: 'trim', label: 'Trim', width: 'min-w-[80px]' },
                                { key: 'vehicleType', label: 'Type', width: 'min-w-[70px]' },
                                { key: 'bodyType', label: 'Body', width: 'min-w-[80px]' },
                                { key: 'year', label: 'Year', width: 'min-w-[60px]' },
                                { key: 'colour', label: 'Color', width: 'min-w-[80px]' },
                                { key: 'style', label: 'Style', width: 'min-w-[80px]' },
                                
                                // Engine & Performance
                                { key: 'fuelType', label: 'Fuel', width: 'min-w-[70px]' },
                                { key: 'transmissionType', label: 'Trans', width: 'min-w-[80px]' },
                                { key: 'drivetrain', label: 'Drive', width: 'min-w-[100px]' },
                                { key: 'engineCapacity', label: 'Engine CC', width: 'min-w-[80px]' },
                                { key: 'engineSize', label: 'Engine L', width: 'min-w-[70px]' },
                                { key: 'enginePowerBHP', label: 'BHP', width: 'min-w-[60px]' },
                                { key: 'enginePowerPS', label: 'PS', width: 'min-w-[60px]' },
                                { key: 'cylinders', label: 'Cyl', width: 'min-w-[50px]' },
                                { key: 'topSpeedMPH', label: 'Top Speed', width: 'min-w-[80px]' },
                                { key: 'zeroToSixty', label: '0-60', width: 'min-w-[60px]' },
                                { key: 'zeroToHundred', label: '0-100km', width: 'min-w-[70px]' },
                                
                                // Fuel Economy & Emissions
                              { key: 'co2Emissions', label: 'CO2', width: 'min-w-[60px]' },
                                { key: 'emissionClass', label: 'Euro', width: 'min-w-[70px]' },
                                { key: 'fuelCapacity', label: 'Tank L', width: 'min-w-[70px]' },
                                { key: 'fuelEconomyUrban', label: 'Urban MPG', width: 'min-w-[80px]' },
                                { key: 'fuelEconomyExtra', label: 'Extra MPG', width: 'min-w-[80px]' },
                                { key: 'fuelEconomyCombined', label: 'Comb MPG', width: 'min-w-[80px]' },
                                
                                // Physical Dimensions
                                { key: 'doors', label: 'Doors', width: 'min-w-[60px]' },
                                { key: 'seats', label: 'Seats', width: 'min-w-[60px]' },
                                { key: 'lengthMM', label: 'Length', width: 'min-w-[70px]' },
                                { key: 'widthMM', label: 'Width', width: 'min-w-[70px]' },
                                { key: 'heightMM', label: 'Height', width: 'min-w-[70px]' },
                                { key: 'kerbWeight', label: 'Weight', width: 'min-w-[70px]' },
                                { key: 'bootSpace', label: 'Boot L', width: 'min-w-[70px]' },
                                { key: 'bootSpaceDown', label: 'Boot Down', width: 'min-w-[80px]' },
                                
                                // Ownership & History
                                { key: 'ownershipCondition', label: 'Condition', width: 'min-w-[80px]' },
                                { key: 'owners', label: 'Owners', width: 'min-w-[60px]' },
                                { key: 'previousOwners', label: 'Prev Own', width: 'min-w-[70px]' },
                               
                                { key: 'hoursUsed', label: 'Hours', width: 'min-w-[60px]' },
                                { key: 'firstReg', label: 'First Reg', width: 'min-w-[90px]' },
                                { key: 'motExpiry', label: 'MOT', width: 'min-w-[90px]' },
                                { key: 'lastService', label: 'Service', width: 'min-w-[90px]' },
                                { key: 'serviceHistory', label: 'Svc History', width: 'min-w-[90px]' },
                                
                                // Insurance & Safety
                                { key: 'insuranceGroup', label: 'Ins Group', width: 'min-w-[70px]' },
                                { key: 'insuranceCode', label: 'Ins Code', width: 'min-w-[70px]' },
                                { key: 'wheelchairAccess', label: 'W/Chair', width: 'min-w-[70px]' },
                                
                                // Pricing & Finance
                                { key: 'suppliedPrice', label: 'Supplied £', width: 'min-w-[90px]' },
                              { key: 'totalPrice', label: 'Total £', width: 'min-w-[90px]' },
                                { key: 'adminFee', label: 'Admin £', width: 'min-w-[70px]' },
                               
                                { key: 'attentionGrabber', label: 'Attention', width: 'min-w-[120px]' },
                                
                                // Status & Metadata
                              
                                { key: 'reservationStatus', label: 'Reserved', width: 'min-w-[80px]' },
                                { key: 'advertStatus', label: 'Advert', width: 'min-w-[80px]' },
                                { key: 'dateOnForecourt', label: 'Forecourt', width: 'min-w-[90px]' },
                                { key: 'lastUpdated', label: 'Updated', width: 'min-w-[90px]' },
                             
                                
                                // Check & History Flags
                                { key: 'scrapped', label: 'Scrapped', width: 'min-w-[70px]' },
                                { key: 'stolen', label: 'Stolen', width: 'min-w-[70px]' },
                                { key: 'imported', label: 'Imported', width: 'min-w-[70px]' },
                                { key: 'exported', label: 'Exported', width: 'min-w-[70px]' },
                                { key: 'writeoffCat', label: 'Write-off', width: 'min-w-[80px]' },
                                { key: 'finance', label: 'Finance', width: 'min-w-[70px]' },
                                { key: 'highRisk', label: 'High Risk', width: 'min-w-[70px]' },
                                { key: 'mileageDiscrepancy', label: 'Mile Disc', width: 'min-w-[80px]' },
                                
                                // Media
                                { key: 'images', label: 'Images', width: 'min-w-[60px]' },
                                { key: 'video', label: 'Video', width: 'min-w-[60px]' },
                                { key: 'spin', label: '360°', width: 'min-w-[60px]' }
                            ].map((col, idx) => (
                              <th key={col.key} className={`${col.width} text-left p-2 font-bold text-xs uppercase tracking-wider ${
                                  idx < 65 ? `border-r ${isDarkMode ? 'border-slate-700/30' : 'border-slate-200/40'}` : ''
                              } ${isDarkMode ? 'text-white' : 'text-slate-700'}`}>
                                {col.label}
                              </th>
                            ))}
                          </tr>
                        </thead>
                        <tbody className="overflow-y-auto">
                            {paginatedStock.map((item: StockItem, index: number) => {
                              const apiItem = item as StockItem; // Cast to access full AutoTrader API properties
                              
                              // Add comprehensive logging for the first item to debug data mapping
                              if (index === 0) {
                                console.log('\n🔍 ===== FRONTEND DATA MAPPING DEBUG =====');
                                console.log('📋 Raw item received in frontend:', item);
                                console.log('🏗️ Available top-level keys:', Object.keys(item));
                                
                                console.log('\n🚗 VEHICLE DATA MAPPING:');
                                console.log('- item.vehicle?.make:', item.vehicle?.make);
                                console.log('- apiItem.vehicle?.make:', apiItem.vehicle?.make);
                                console.log('- item.vehicle?.model:', item.vehicle?.model);
                                console.log('- apiItem.vehicle?.model:', apiItem.vehicle?.model);
                                console.log('- item.vehicle?.derivative:', item.vehicle?.derivative);
                                console.log('- apiItem.vehicle?.derivative:', apiItem.vehicle?.derivative);
                                console.log('- item.vehicle?.registration:', item.vehicle?.registration);
                                console.log('- apiItem.vehicle?.registration:', apiItem.vehicle?.registration);
                                console.log('- item.vehicle?.yearOfManufacture:', item.vehicle?.yearOfManufacture);
                                console.log('- apiItem.vehicle?.yearOfManufacture:', apiItem.vehicle?.yearOfManufacture);
                                console.log('- item.vehicle?.fuelType:', item.vehicle?.fuelType);
                                console.log('- apiItem.vehicle?.fuelType:', apiItem.vehicle?.fuelType);
                                console.log('- item.vehicle?.transmissionType:', item.vehicle?.transmissionType);
                                console.log('- apiItem.vehicle?.transmissionType:', apiItem.vehicle?.transmissionType);
                                console.log('- item.vehicle?.bodyType:', item.vehicle?.bodyType);
                                console.log('- apiItem.vehicle?.bodyType:', apiItem.vehicle?.bodyType);
                                console.log('- item.vehicle?.doors:', item.vehicle?.doors);
                                console.log('- apiItem.vehicle?.doors:', apiItem.vehicle?.doors);
                                console.log('- item.vehicle?.enginePowerBHP:', item.vehicle?.enginePowerBHP);
                                console.log('- apiItem.vehicle?.enginePowerBHP:', apiItem.vehicle?.enginePowerBHP);
                                console.log('- item.vehicle?.odometerReadingMiles:', item.vehicle?.odometerReadingMiles);
                                console.log('- apiItem.vehicle?.odometerReadingMiles:', apiItem.vehicle?.odometerReadingMiles);
                                console.log('- item.vehicle?.colour:', item.vehicle?.colour);
                                console.log('- apiItem.vehicle?.colour:', apiItem.vehicle?.colour);
                                
                                console.log('\n💰 PRICING DATA MAPPING:');
                                console.log('- item.adverts?.retailAdverts?.totalPrice?.amountGBP:', item.adverts?.retailAdverts?.totalPrice?.amountGBP);
                                console.log('- apiItem.adverts?.retailAdverts?.totalPrice?.amountGBP:', apiItem.adverts?.retailAdverts?.totalPrice?.amountGBP);
                                console.log('- item.adverts?.retailAdverts?.suppliedPrice?.amountGBP:', item.adverts?.retailAdverts?.suppliedPrice?.amountGBP);
                                console.log('- apiItem.adverts?.retailAdverts?.suppliedPrice?.amountGBP:', apiItem.adverts?.retailAdverts?.suppliedPrice?.amountGBP);
                                console.log('- item.adverts?.retailAdverts?.priceIndicatorRating:', item.adverts?.retailAdverts?.priceIndicatorRating);
                                console.log('- apiItem.adverts?.retailAdverts?.priceIndicatorRating:', apiItem.adverts?.retailAdverts?.priceIndicatorRating);
                                
                                console.log('\n📊 METADATA MAPPING:');
                                console.log('- item.metadata?.lifecycleState:', item.metadata?.lifecycleState);
                                console.log('- apiItem.metadata?.lifecycleState:', apiItem.metadata?.lifecycleState);
                                console.log('- item.metadata?.dateOnForecourt:', item.metadata?.dateOnForecourt);
                                console.log('- apiItem.metadata?.dateOnForecourt:', apiItem.metadata?.dateOnForecourt);
                                console.log('- item.metadata?.lastUpdated:', item.metadata?.lastUpdated);
                                console.log('- apiItem.metadata?.lastUpdated:', apiItem.metadata?.lastUpdated);
                                console.log('- item.metadata?.stockId:', item.metadata?.stockId);
                                console.log('- apiItem.metadata?.stockId:', apiItem.metadata?.stockId);
                                console.log('- item.stockId:', item.stockId);
                                console.log('- apiItem.stockId:', apiItem.stockId);
                                
                                console.log('\n📸 MEDIA MAPPING:');
                                console.log('- item.media?.images?.length:', item.media?.images?.length);
                                console.log('- apiItem.media?.images?.length:', apiItem.media?.images?.length);
                                console.log('- item.media?.video?.href:', item.media?.video?.href);
                                console.log('- apiItem.media?.video?.href:', apiItem.media?.video?.href);
                                console.log('- item.media?.spin?.href:', item.media?.spin?.href);
                                console.log('- apiItem.media?.spin?.href:', apiItem.media?.spin?.href);
                                
                                console.log('\n🔍 CHECK/HISTORY MAPPING:');
                                console.log('- item.check?.scrapped:', item.check?.scrapped);
                                console.log('- apiItem.check?.scrapped:', apiItem.check?.scrapped);
                                console.log('- item.history?.scrapped:', item.history?.scrapped);
                                console.log('- apiItem.history?.scrapped:', apiItem.history?.scrapped);
                                
                                console.log('\n🎯 WHAT WILL BE DISPLAYED:');
                                console.log('- Make will show:', apiItem.make || 'N/A');
                                console.log('- Model will show:', apiItem.model || 'N/A');
                                console.log('- Price will show:', formatPrice(getPriceProperty(apiItem, 'totalPrice') || getPriceProperty(apiItem, 'suppliedPrice') || getPriceProperty(apiItem, 'forecourtPrice')));
                                console.log('- Lifecycle will show:', apiItem.lifecycleState || 'Unknown');
                                console.log('- Images will show:', apiItem.media?.images?.length || 0);
                                console.log('🔍 ===== END FRONTEND DEBUG =====\n');
                              }
                              
                              return (
                                <tr 
                                  key={`${item.stockId}-details`} 
                                  className={`group transition-all duration-300 border-b ${
                                    isDarkMode 
                                      ? 'border-slate-700/30 hover:bg-slate-700/20 hover:shadow-lg' 
                                      : 'border-slate-200/40 hover:bg-blue-50/30 hover:shadow-md'
                                  }`}
                                  style={{height: '64px'}}
                                  onMouseEnter={() => prefetchStockDetail(item.stockId)}
                                >
                                  {/* Vehicle (moved from sticky) */}
                                  <td className={`px-2 py-1 text-xs align-middle border-r ${isDarkMode ? 'text-slate-300 border-slate-700/20' : 'text-slate-700 border-slate-200/30'}`}>
                                    <Link href={`/mystock/${apiItem.stockId}`}>
                                      <div className={`min-w-0 cursor-pointer transition-colors duration-200 ${
                                        isDarkMode ? 'hover:text-blue-400' : 'hover:text-blue-600'
                                      }`}>
                                        <div className={`font-bold text-xs truncate ${isDarkMode ? 'text-white' : 'text-slate-900'}`}>
                                            {apiItem.vehicle?.make || apiItem.make} {apiItem.vehicle?.model || apiItem.model}
                                        </div>
                                        <div className={`text-xs truncate ${isDarkMode ? 'text-white' : 'text-slate-600'}`}>
                                            {apiItem.vehicle?.yearOfManufacture || apiItem.yearOfManufacture} • {apiItem.vehicle?.derivative || apiItem.derivative || 'Standard'}
                                        </div>
                                      </div>
                                    </Link>
                                  </td>
                                  {/* Price (moved from sticky) */}
                                  <td className={`px-2 py-1 text-xs align-middle border-r ${isDarkMode ? 'text-slate-300 border-slate-700/20' : 'text-slate-700 border-slate-200/30'}`}>
                                      <div className="flex flex-col items-start">
                                        <div className={`text-sm font-bold ${isDarkMode ? 'text-emerald-400' : 'text-emerald-600'}`}>
                                          {formatPrice(getMainPrice(apiItem))}
                                      </div>
                                        {/* {apiItem.priceIndicatorRating && (
                                          <div className="text-xs text-amber-500">
                                            {apiItem.priceIndicatorRating}
                                          </div>
                                        )} */}
                                    </div>
                                  </td>

                                  <td className={`px-2 py-1 text-xs align-middle border-r ${isDarkMode ? 'text-slate-300 border-slate-700/20' : 'text-slate-700 border-slate-200/30'}`}>
                                    <span className={`px-1.5 py-0.5 rounded text-xs font-medium ${
                                      apiItem.priceIndicatorRating === 'GREAT' ? 'bg-green-500/20 text-green-400' :
                                      apiItem.priceIndicatorRating === 'GOOD' ? 'bg-blue-500/20 text-blue-400' :
                                      apiItem.priceIndicatorRating === 'FAIR' ? 'bg-amber-500/20 text-amber-400' :
                                      'bg-slate-500/20 text-slate-400'
                                    }`}>
                                      {apiItem.priceIndicatorRating || 'N/A'}
                                    </span>
                                </td>
                                <td className={`p-2 text-xs align-middle border-r font-semibold ${isDarkMode ? 'text-white border-slate-700/20' : 'text-slate-900 border-slate-200/30'}`}>
                                    {formatMileage(apiItem.vehicle?.odometerReadingMiles || apiItem.odometerReadingMiles)}
                                  </td>

                                <td className={`px-2 py-1 border-r align-middle text-center ${isDarkMode ? 'border-slate-700/20' : 'border-slate-200/30'}`}>
                                  <div className="flex flex-col gap-1 items-center justify-center">
                                    <span className={`px-1.5 py-0.5 rounded-full text-xs font-medium border text-center ${getStatusColor(apiItem.metadata?.lifecycleState || apiItem.lifecycleState, isDarkMode)}`}>
                                      {getStatusLabel(apiItem.metadata?.lifecycleState || apiItem.lifecycleState)}
                                    </span>
                                    {/* Show capped status if vehicle is capped */}
                                    {apiItem.adverts?.retailAdverts?.autotraderAdvert?.status === 'CAPPED' && (
                                      <span className="px-1.5 py-0.5 rounded-full text-xs font-medium bg-red-100 text-red-700 border border-red-200 text-center">
                                        AT Capped
                                      </span>
                                    )}
                                  </div>
                              </td>

                              <td className={`px-2 py-1 text-xs align-middle border-r ${isDarkMode ? 'text-slate-300 border-slate-700/20' : 'text-slate-700 border-slate-200/30'}`}>
                                    {calculateDaysInStock(apiItem)}
                                  </td>
                                  {/* Basic Vehicle Info */}
                                  <td className={`px-2 py-1 text-xs align-middle border-r ${isDarkMode ? 'text-slate-300 border-slate-700/20' : 'text-slate-700 border-slate-200/30'}`}>
                                    {apiItem.vehicle?.make || apiItem.make || 'N/A'}
                                  </td>
                                  <td className={`px-2 py-1 text-xs align-middle border-r ${isDarkMode ? 'text-slate-300 border-slate-700/20' : 'text-slate-700 border-slate-200/30'}`}>
                                    {apiItem.vehicle?.model || apiItem.model || 'N/A'}
                                  </td>
                                 
                                  <td className={`p-2 text-xs align-middle border-r ${isDarkMode ? 'text-slate-300 border-slate-700/20' : 'text-slate-700 border-slate-200/30'} truncate max-w-[180px]`}>
                                    <Link href={`/mystock/${apiItem.stockId}`}>
                                      <span className={`cursor-pointer hover:underline transition-colors duration-200 ${
                                        isDarkMode ? 'hover:text-blue-400' : 'hover:text-blue-600'
                                      }`}>
                                        {apiItem.vehicle?.derivative || apiItem.derivative || 'Standard'}
                                      </span>
                                    </Link>
                                  </td>
                                  <td className={`px-2 py-1 text-xs align-middle border-r ${isDarkMode ? 'text-slate-300 border-slate-700/20' : 'text-slate-700 border-slate-200/30'}`}>
                                    {apiItem.vehicle?.generation || apiItem.generation || 'N/A'}
                                  </td>
                                  <td className={`px-2 py-1 text-xs align-middle border-r ${isDarkMode ? 'text-slate-300 border-slate-700/20' : 'text-slate-700 border-slate-200/30'}`}>
                                    {apiItem.vehicle?.trim || apiItem.trim || 'N/A'}
                                  </td>
                                  <td className={`px-2 py-1 text-xs align-middle border-r ${isDarkMode ? 'text-slate-300 border-slate-700/20' : 'text-slate-700 border-slate-200/30'}`}>
                                    {apiItem.vehicle?.vehicleType || apiItem.vehicleType || 'N/A'}
                                  </td>
                                  <td className={`px-2 py-1 text-xs align-middle border-r ${isDarkMode ? 'text-slate-300 border-slate-700/20' : 'text-slate-700 border-slate-200/30'}`}>
                                    {apiItem.vehicle?.bodyType || apiItem.bodyType || 'N/A'}
                                  </td>
                                  <td className={`px-2 py-1 text-xs align-middle border-r ${isDarkMode ? 'text-slate-300 border-slate-700/20' : 'text-slate-700 border-slate-200/30'}`}>
                                    {apiItem.vehicle?.yearOfManufacture || apiItem.yearOfManufacture || 'N/A'}
                                  </td>
                                  <td className={`px-2 py-1 text-xs align-middle border-r ${isDarkMode ? 'text-slate-300 border-slate-700/20' : 'text-slate-700 border-slate-200/30'}`}>
                                    {apiItem.vehicle?.colour || apiItem.colour || 'N/A'}
                                  </td>
                                  <td className={`px-2 py-1 text-xs align-middle border-r ${isDarkMode ? 'text-slate-300 border-slate-700/20' : 'text-slate-700 border-slate-200/30'}`}>
                                    {apiItem.vehicle?.style || apiItem.style || 'N/A'}
                                  </td>
                                  
                                  {/* Engine & Performance */}
                                  <td className={`px-2 py-1 text-xs align-middle border-r ${isDarkMode ? 'text-slate-300 border-slate-700/20' : 'text-slate-700 border-slate-200/30'}`}>
                                    {apiItem.vehicle?.fuelType || apiItem.fuelType || 'N/A'}
                                  </td>
                                  <td className={`px-2 py-1 text-xs align-middle border-r ${isDarkMode ? 'text-slate-300 border-slate-700/20' : 'text-slate-700 border-slate-200/30'}`}>
                                    {apiItem.vehicle?.transmissionType || apiItem.transmissionType || 'N/A'}
                                  </td>
                                  <td className={`px-2 py-1 text-xs align-middle border-r ${isDarkMode ? 'text-slate-300 border-slate-700/20' : 'text-slate-700 border-slate-200/30'}`}>
                                    {apiItem.vehicle?.drivetrain || apiItem.drivetrain || 'N/A'}
                                  </td>
                                  <td className={`px-2 py-1 text-xs align-middle border-r ${isDarkMode ? 'text-slate-300 border-slate-700/20' : 'text-slate-700 border-slate-200/30'}`}>
                                    {(() => {
                                      const capacity = getVehicleProperty(apiItem, 'engineCapacityCC') as number;
                                      return capacity ? `${capacity.toLocaleString()}cc` : 'N/A';
                                    })()}
                                  </td>
                                  <td className={`px-2 py-1 text-xs align-middle border-r ${isDarkMode ? 'text-slate-300 border-slate-700/20' : 'text-slate-700 border-slate-200/30'}`}>
                                    {(() => {
                                      const size = getVehicleProperty(apiItem, 'badgeEngineSizeLitres') as number;
                                      return size ? `${size}L` : 'N/A';
                                    })()}
                                  </td>
                                  <td className={`p-2 text-xs align-middle border-r font-semibold ${isDarkMode ? 'text-emerald-400 border-slate-700/20' : 'text-emerald-600 border-slate-200/30'}`}>
                                    {(apiItem.vehicle?.enginePowerBHP || apiItem.enginePowerBHP) ? `${(apiItem.vehicle?.enginePowerBHP || apiItem.enginePowerBHP)}hp` : 'N/A'}
                                  </td>
                                  <td className={`p-2 text-xs align-middle border-r font-semibold ${isDarkMode ? 'text-blue-400 border-slate-700/20' : 'text-blue-600 border-slate-200/30'}`}>
                                    {(apiItem.vehicle?.enginePowerPS || apiItem.enginePowerPS) ? `${(apiItem.vehicle?.enginePowerPS || apiItem.enginePowerPS)}ps` : 'N/A'}
                                  </td>
                                  <td className={`px-2 py-1 text-xs align-middle border-r ${isDarkMode ? 'text-slate-300 border-slate-700/20' : 'text-slate-700 border-slate-200/30'}`}>
                                    {apiItem.vehicle?.cylinders || apiItem.cylinders || 'N/A'}
                                  </td>
                                  <td className={`p-2 text-xs align-middle border-r font-semibold ${isDarkMode ? 'text-purple-400 border-slate-700/20' : 'text-purple-600 border-slate-200/30'}`}>
                                    {(apiItem.vehicle?.topSpeedMPH || apiItem.topSpeedMPH) ? `${(apiItem.vehicle?.topSpeedMPH || apiItem.topSpeedMPH)}mph` : 'N/A'}
                                  </td>
                                  <td className={`p-2 text-xs align-middle border-r font-semibold ${isDarkMode ? 'text-amber-400 border-slate-700/20' : 'text-amber-600 border-slate-200/30'}`}>
                                    {(apiItem.vehicle?.zeroToSixtyMPHSeconds || apiItem.zeroToSixtyMPHSeconds) ? `${(apiItem.vehicle?.zeroToSixtyMPHSeconds || apiItem.zeroToSixtyMPHSeconds)}s` : 'N/A'}
                                  </td>
                                  <td className={`p-2 text-xs align-middle border-r font-semibold ${isDarkMode ? 'text-amber-400 border-slate-700/20' : 'text-amber-600 border-slate-200/30'}`}>
                                    {(apiItem.vehicle?.zeroToOneHundredKMPHSeconds || apiItem.zeroToOneHundredKMPHSeconds) ? `${(apiItem.vehicle?.zeroToOneHundredKMPHSeconds || apiItem.zeroToOneHundredKMPHSeconds)}s` : 'N/A'}
                                  </td>
                                  
                                  {/* Fuel Economy & Emissions */}
                                  <td className={`px-2 py-1 text-xs align-middle border-r ${isDarkMode ? 'text-slate-300 border-slate-700/20' : 'text-slate-700 border-slate-200/30'}`}>
                                    {(apiItem.vehicle?.co2EmissionGPKM || apiItem.co2EmissionGPKM) ? `${(apiItem.vehicle?.co2EmissionGPKM || apiItem.co2EmissionGPKM)}g/km` : 'N/A'}
                                  </td>
                                  <td className={`px-2 py-1 text-xs align-middle border-r ${isDarkMode ? 'text-slate-300 border-slate-700/20' : 'text-slate-700 border-slate-200/30'}`}>
                                    {apiItem.vehicle?.emissionClass || apiItem.emissionClass || 'N/A'}
                                  </td>
                                  <td className={`px-2 py-1 text-xs align-middle border-r ${isDarkMode ? 'text-slate-300 border-slate-700/20' : 'text-slate-700 border-slate-200/30'}`}>
                                    {(apiItem.vehicle?.fuelCapacityLitres || apiItem.fuelCapacityLitres) ? `${(apiItem.vehicle?.fuelCapacityLitres || apiItem.fuelCapacityLitres)}L` : 'N/A'}
                                  </td>
                                  <td className={`px-2 py-1 text-xs align-middle border-r ${isDarkMode ? 'text-slate-300 border-slate-700/20' : 'text-slate-700 border-slate-200/30'}`}>
                                    {(apiItem.vehicle?.fuelEconomyNEDCUrbanMPG || apiItem.fuelEconomyNEDCUrbanMPG) ? `${(apiItem.vehicle?.fuelEconomyNEDCUrbanMPG || apiItem.fuelEconomyNEDCUrbanMPG)}mpg` : 'N/A'}
                                  </td>
                                  <td className={`px-2 py-1 text-xs align-middle border-r ${isDarkMode ? 'text-slate-300 border-slate-700/20' : 'text-slate-700 border-slate-200/30'}`}>
                                    {(apiItem.vehicle?.fuelEconomyNEDCExtraUrbanMPG || apiItem.fuelEconomyNEDCExtraUrbanMPG) ? `${(apiItem.vehicle?.fuelEconomyNEDCExtraUrbanMPG || apiItem.fuelEconomyNEDCExtraUrbanMPG)}mpg` : 'N/A'}
                                  </td>
                                  <td className={`px-2 py-1 text-xs align-middle border-r ${isDarkMode ? 'text-slate-300 border-slate-700/20' : 'text-slate-700 border-slate-200/30'}`}>
                                    {(apiItem.vehicle?.fuelEconomyNEDCCombinedMPG || apiItem.fuelEconomyNEDCCombinedMPG) ? `${(apiItem.vehicle?.fuelEconomyNEDCCombinedMPG || apiItem.fuelEconomyNEDCCombinedMPG)}mpg` : 'N/A'}
                                  </td>
                                  
                                  {/* Physical Dimensions */}
                                  <td className={`px-2 py-1 text-xs align-middle border-r ${isDarkMode ? 'text-slate-300 border-slate-700/20' : 'text-slate-700 border-slate-200/30'}`}>
                                    {apiItem.vehicle?.doors || apiItem.doors || 'N/A'}
                                  </td>
                                  <td className={`px-2 py-1 text-xs align-middle border-r ${isDarkMode ? 'text-slate-300 border-slate-700/20' : 'text-slate-700 border-slate-200/30'}`}>
                                    {apiItem.vehicle?.seats || apiItem.seats || 'N/A'}
                                  </td>
                                  <td className={`px-2 py-1 text-xs align-middle border-r ${isDarkMode ? 'text-slate-300 border-slate-700/20' : 'text-slate-700 border-slate-200/30'}`}>
                                    {(() => {
                                      const length = getVehicleProperty(apiItem, 'lengthMM') as number;
                                      return length ? `${length.toLocaleString()}mm` : 'N/A';
                                    })()}
                                  </td>
                                  <td className={`px-2 py-1 text-xs align-middle border-r ${isDarkMode ? 'text-slate-300 border-slate-700/20' : 'text-slate-700 border-slate-200/30'}`}>
                                    {(() => {
                                      const width = getVehicleProperty(apiItem, 'widthMM') as number;
                                      return width ? `${width.toLocaleString()}mm` : 'N/A';
                                    })()}
                                  </td>
                                  <td className={`px-2 py-1 text-xs align-middle border-r ${isDarkMode ? 'text-slate-300 border-slate-700/20' : 'text-slate-700 border-slate-200/30'}`}>
                                    {(() => {
                                      const height = getVehicleProperty(apiItem, 'heightMM') as number;
                                      return height ? `${height.toLocaleString()}mm` : 'N/A';
                                    })()}
                                  </td>
                                  <td className={`px-2 py-1 text-xs align-middle border-r ${isDarkMode ? 'text-slate-300 border-slate-700/20' : 'text-slate-700 border-slate-200/30'}`}>
                                    {(() => {
                                      const weight = getVehicleProperty(apiItem, 'minimumKerbWeightKG') as number;
                                      return weight ? `${weight.toLocaleString()}kg` : 'N/A';
                                    })()}
                                  </td>
                                  <td className={`px-2 py-1 text-xs align-middle border-r ${isDarkMode ? 'text-slate-300 border-slate-700/20' : 'text-slate-700 border-slate-200/30'}`}>
                                    {(apiItem.vehicle?.bootSpaceSeatsUpLitres || apiItem.bootSpaceSeatsUpLitres) ? `${(apiItem.vehicle?.bootSpaceSeatsUpLitres || apiItem.bootSpaceSeatsUpLitres)}L` : 'N/A'}
                                  </td>
                                  <td className={`px-2 py-1 text-xs align-middle border-r ${isDarkMode ? 'text-slate-300 border-slate-700/20' : 'text-slate-700 border-slate-200/30'}`}>
                                    {(apiItem.vehicle?.bootSpaceSeatsDownLitres || apiItem.bootSpaceSeatsDownLitres) ? `${(apiItem.vehicle?.bootSpaceSeatsDownLitres || apiItem.bootSpaceSeatsDownLitres)}L` : 'N/A'}
                                  </td>
                                  
                                  {/* Ownership & History */}
                                  <td className={`px-2 py-1 text-xs align-middle border-r ${isDarkMode ? 'text-slate-300 border-slate-700/20' : 'text-slate-700 border-slate-200/30'}`}>
                                    {apiItem.vehicle?.ownershipCondition || apiItem.ownershipCondition || 'N/A'}
                                  </td>
                                  <td className={`px-2 py-1 text-xs align-middle border-r ${isDarkMode ? 'text-slate-300 border-slate-700/20' : 'text-slate-700 border-slate-200/30'}`}>
                                    {apiItem.vehicle?.owners || apiItem.owners || 'N/A'}
                                  </td>
                                  <td className={`px-2 py-1 text-xs align-middle border-r ${isDarkMode ? 'text-slate-300 border-slate-700/20' : 'text-slate-700 border-slate-200/30'}`}>
                                    {apiItem.vehicle?.previousOwners || apiItem.previousOwners || apiItem.history?.previousOwners || 'N/A'}
                                  </td>
                                
                                  <td className={`px-2 py-1 text-xs align-middle border-r ${isDarkMode ? 'text-slate-300 border-slate-700/20' : 'text-slate-700 border-slate-200/30'}`}>
                                    {apiItem.vehicle?.hoursUsed || apiItem.hoursUsed || 'N/A'}
                                  </td>
                                  <td className={`px-2 py-1 text-xs align-middle border-r ${isDarkMode ? 'text-slate-300 border-slate-700/20' : 'text-slate-700 border-slate-200/30'}`}>
                                    {(() => {
                                      const date = getVehicleProperty(apiItem, 'firstRegistrationDate');
                                      return date ? new Date(date as string).toLocaleDateString() : 'N/A';
                                    })()}
                                  </td>
                                  <td className={`px-2 py-1 text-xs align-middle border-r ${isDarkMode ? 'text-slate-300 border-slate-700/20' : 'text-slate-700 border-slate-200/30'}`}>
                                    {(() => {
                                      const date = getVehicleProperty(apiItem, 'motExpiryDate');
                                      return date ? new Date(date as string).toLocaleDateString() : 'N/A';
                                    })()}
                                  </td>
                                  <td className={`px-2 py-1 text-xs align-middle border-r ${isDarkMode ? 'text-slate-300 border-slate-700/20' : 'text-slate-700 border-slate-200/30'}`}>
                                    {(() => {
                                      const date = getVehicleProperty(apiItem, 'lastServiceDate');
                                      return date ? new Date(date as string).toLocaleDateString() : 'N/A';
                                    })()}
                                  </td>
                                  <td className={`px-2 py-1 text-xs align-middle border-r ${isDarkMode ? 'text-slate-300 border-slate-700/20' : 'text-slate-700 border-slate-200/30'}`}>
                                    {apiItem.vehicle?.serviceHistory || apiItem.serviceHistory || 'N/A'}
                                  </td>
                                  
                                  {/* Insurance & Safety */}
                                  <td className={`px-2 py-1 text-xs align-middle border-r ${isDarkMode ? 'text-slate-300 border-slate-700/20' : 'text-slate-700 border-slate-200/30'}`}>
                                    {apiItem.insuranceGroup || 'N/A'}
                                  </td>
                                  <td className={`px-2 py-1 text-xs align-middle border-r ${isDarkMode ? 'text-slate-300 border-slate-700/20' : 'text-slate-700 border-slate-200/30'}`}>
                                    {apiItem.insuranceSecurityCode || 'N/A'}
                                  </td>
                                  <td className={`px-2 py-1 text-xs align-middle border-r ${isDarkMode ? 'text-slate-300 border-slate-700/20' : 'text-slate-700 border-slate-200/30'}`}>
                                    {apiItem.wheelchairAccessible ? 'Yes' : 'No'}
                                  </td>
                                  
                                  {/* Pricing & Finance */}
                                  <td className={`p-2 text-xs align-middle border-r font-semibold ${isDarkMode ? 'text-blue-400 border-slate-700/20' : 'text-blue-600 border-slate-200/30'}`}>
                                    {formatPrice(getPriceProperty(apiItem, 'suppliedPrice') || getPriceProperty(apiItem, 'forecourtPrice'))}
                                  </td>
                                  <td className={`p-2 text-xs align-middle border-r font-semibold ${isDarkMode ? 'text-emerald-400 border-slate-700/20' : 'text-emerald-600 border-slate-200/30'}`}>
                                    {formatPrice(getPriceProperty(apiItem, 'totalPrice') || getPriceProperty(apiItem, 'suppliedPrice') || getPriceProperty(apiItem, 'forecourtPrice'))}
                                  </td>
                                  <td className={`px-2 py-1 text-xs align-middle border-r ${isDarkMode ? 'text-slate-300 border-slate-700/20' : 'text-slate-700 border-slate-200/30'}`}>
                                    {formatPrice(apiItem.adverts?.retailAdverts?.adminFee?.amountGBP || 0)}
                                  </td>
                                  
                                  <td className={`p-2 text-xs align-middle border-r ${isDarkMode ? 'text-slate-300 border-slate-700/20' : 'text-slate-700 border-slate-200/30'} truncate max-w-[120px]`}>
                                    {apiItem.attentionGrabber || 'N/A'}
                                  </td>
                              
                                  {/* Status & Metadata */}
                              
                                  <td className={`px-2 py-1 text-xs align-middle border-r ${isDarkMode ? 'text-slate-300 border-slate-700/20' : 'text-slate-700 border-slate-200/30'}`}>
                                    {apiItem.reservationStatus || 'N/A'}
                                  </td>
                                  <td className={`px-2 py-1 text-xs align-middle border-r ${isDarkMode ? 'text-slate-300 border-slate-700/20' : 'text-slate-700 border-slate-200/30'}`}>
                                    {apiItem.advertiserAdvertStatus || apiItem.advertStatus || 'N/A'}
                                  </td>
                                  <td className={`px-2 py-1 text-xs align-middle border-r ${isDarkMode ? 'text-slate-300 border-slate-700/20' : 'text-slate-700 border-slate-200/30'}`}>
                                    {apiItem.dateOnForecourt ? new Date(apiItem.dateOnForecourt).toLocaleDateString() : 'N/A'}
                                  </td>
                                  <td className={`px-2 py-1 text-xs align-middle border-r ${isDarkMode ? 'text-slate-300 border-slate-700/20' : 'text-slate-700 border-slate-200/30'}`}>
                                    {apiItem.lastUpdated ? new Date(apiItem.lastUpdated).toLocaleDateString() : 'N/A'}
                                  </td>
                                 
                                  
                                  {/* Check & History Flags */}
                                  <td className={`px-2 py-1 text-xs align-middle border-r ${isDarkMode ? 'text-slate-300 border-slate-700/20' : 'text-slate-700 border-slate-200/30'}`}>
                                    <span className={`${apiItem.scrapped ? 'text-red-400' : 'text-green-400'}`}>
                                      {apiItem.scrapped ? 'Yes' : 'No'}
                                </span>
                              </td>
                                  <td className={`px-2 py-1 text-xs align-middle border-r ${isDarkMode ? 'text-slate-300 border-slate-700/20' : 'text-slate-700 border-slate-200/30'}`}>
                                    <span className={`${apiItem.stolen ? 'text-red-400' : 'text-green-400'}`}>
                                      {apiItem.stolen ? 'Yes' : 'No'}
                                    </span>
                              </td>
                                  <td className={`px-2 py-1 text-xs align-middle border-r ${isDarkMode ? 'text-slate-300 border-slate-700/20' : 'text-slate-700 border-slate-200/30'}`}>
                                    <span className={`${apiItem.imported ? 'text-amber-400' : 'text-green-400'}`}>
                                      {apiItem.imported ? 'Yes' : 'No'}
                                </span>
                              </td>
                                  <td className={`px-2 py-1 text-xs align-middle border-r ${isDarkMode ? 'text-slate-300 border-slate-700/20' : 'text-slate-700 border-slate-200/30'}`}>
                                    <span className={`${apiItem.exported ? 'text-amber-400' : 'text-green-400'}`}>
                                      {apiItem.exported ? 'Yes' : 'No'}
                                    </span>
                              </td>
                                  <td className={`px-2 py-1 text-xs align-middle border-r ${isDarkMode ? 'text-slate-300 border-slate-700/20' : 'text-slate-700 border-slate-200/30'}`}>
                                    {apiItem.insuranceWriteoffCategory || 'None'}
                              </td>
                                  <td className={`px-2 py-1 text-xs align-middle border-r ${isDarkMode ? 'text-slate-300 border-slate-700/20' : 'text-slate-700 border-slate-200/30'}`}>
                                    {apiItem.privateFinance || apiItem.tradeFinance ? 'Yes' : 'No'}
                                  </td>
                                  <td className={`px-2 py-1 text-xs align-middle border-r ${isDarkMode ? 'text-slate-300 border-slate-700/20' : 'text-slate-700 border-slate-200/30'}`}>
                                    <span className={`${apiItem.highRisk ? 'text-red-400' : 'text-green-400'}`}>
                                      {apiItem.highRisk ? 'Yes' : 'No'}
                                    </span>
                                  </td>
                                  <td className={`px-2 py-1 text-xs align-middle border-r ${isDarkMode ? 'text-slate-300 border-slate-700/20' : 'text-slate-700 border-slate-200/30'}`}>
                                    <span className={`${apiItem.mileageDiscrepancy ? 'text-red-400' : 'text-green-400'}`}>
                                      {apiItem.mileageDiscrepancy ? 'Yes' : 'No'}
                                    </span>
                                  </td>
                                  
                                  {/* Media */}
                                  <td className={`px-2 py-1 text-xs align-middle border-r ${isDarkMode ? 'text-slate-300 border-slate-700/20' : 'text-slate-700 border-slate-200/30'}`}>
                                    {apiItem.media?.images?.length || 0}
                                  </td>
                                  <td className={`px-2 py-1 text-xs align-middle border-r ${isDarkMode ? 'text-slate-300 border-slate-700/20' : 'text-slate-700 border-slate-200/30'}`}>
                                    {apiItem.media?.video?.href ? 'Yes' : 'No'}
                              </td>
                              <td className={`p-2 text-xs align-middle ${isDarkMode ? 'text-white' : 'text-slate-700'}`}>
                                    {apiItem.media?.spin?.href ? 'Yes' : 'No'}
                              </td>
                            </tr>
                              );
                            })}
                        </tbody>
                      </table>
                    </div>
                  </div>

                    {/* Bottom Scrollbar */}
                    <div 
                      ref={bottomScrollRef}
                      className={`h-5 mt-2 ${
                        isDarkMode ? 'bg-slate-700/20' : 'bg-slate-200/30'
                      } rounded-lg always-visible-scrollbar`}
                      onScroll={handleScrollbarScroll}
                      style={{
                        minHeight: '20px',
                        display: 'block'
                      }}
                    >
                      <div style={{ width: `${Math.max(scrollbarWidth, 2500)}px`, height: '16px' }} />
                    </div>
                </div>
              </Card>
              )}

              {/* Frontend Pagination Controls */}
              {totalPages > 1 && (
                <div className={`mt-8 flex flex-col sm:flex-row items-center justify-between gap-4 p-4 rounded-xl border ${
                  isDarkMode 
                    ? 'bg-slate-800/50 border-slate-700/50' 
                    : 'bg-white/80 border-slate-200/50'
                }`}>
                  <div className="flex items-center gap-4">
                    <span className={`text-sm ${isDarkMode ? 'text-white' : 'text-slate-600'}`}>
                      Showing {((currentPage - 1) * itemsPerPage) + 1}-{Math.min(currentPage * itemsPerPage, totalItems)} of {totalItems} vehicles
                    </span>
                    <div className="flex items-center gap-2">
                      <label className={`text-sm ${isDarkMode ? 'text-white' : 'text-slate-600'}`}>
                        Per page:
                      </label>
                    <select
                      value={itemsPerPage}
                      onChange={(e) => setItemsPerPage(Number(e.target.value))}
                        className={`px-2 py-1 rounded border text-sm ${
                        isDarkMode 
                          ? 'bg-slate-700 border-slate-600 text-slate-200' 
                          : 'bg-white border-slate-300 text-slate-700'
                      }`}
                    >
                        <option value={12}>12</option>
                        <option value={24}>24</option>
                        <option value={48}>48</option>
                        <option value={96}>96</option>
                    </select>
                    </div>
                  </div>

                  <div className="flex items-center gap-2">
                    <Button
                      variant="outline"
                      size="sm"
                      onClick={() => setCurrentPage(1)}
                      disabled={currentPage === 1}
                      className={`transition-all duration-300 ${
                        isDarkMode 
                          ? 'border-slate-500 bg-slate-700/30 text-slate-200 hover:bg-slate-600/50 hover:text-white hover:border-slate-400 disabled:opacity-50 disabled:cursor-not-allowed' 
                          : 'border-slate-300 text-slate-700 hover:bg-slate-100 disabled:opacity-50'
                      }`}
                    >
                      First
                    </Button>
                    
                    <Button
                      variant="outline"
                      size="sm"
                      onClick={() => setCurrentPage(Math.max(1, currentPage - 1))}
                      disabled={currentPage === 1}
                      className={`transition-all duration-300 ${
                        isDarkMode 
                          ? 'border-slate-500 bg-slate-700/30 text-slate-200 hover:bg-slate-600/50 hover:text-white hover:border-slate-400 disabled:opacity-50 disabled:cursor-not-allowed' 
                          : 'border-slate-300 text-slate-700 hover:bg-slate-100 disabled:opacity-50'
                      }`}
                    >
                      <ChevronLeft className="w-4 h-4" />
                    </Button>

                    <div className="flex items-center gap-1">
                      {Array.from({ length: Math.min(5, totalPages) }, (_, i) => {
                        let pageNumber;
                        if (totalPages <= 5) {
                          pageNumber = i + 1;
                        } else if (currentPage <= 3) {
                          pageNumber = i + 1;
                        } else if (currentPage >= totalPages - 2) {
                          pageNumber = totalPages - 4 + i;
                        } else {
                          pageNumber = currentPage - 2 + i;
                        }

                        return (
                          <Button
                            key={pageNumber}
                            variant={currentPage === pageNumber ? "default" : "outline"}
                            size="sm"
                            onClick={() => setCurrentPage(pageNumber)}
                            className={`w-8 h-8 p-0 transition-all duration-300 ${
                              currentPage === pageNumber
                                ? 'bg-blue-600 text-white border-blue-600 hover:bg-blue-700'
                                : isDarkMode 
                                  ? 'border-slate-500 bg-slate-700/30 text-slate-200 hover:bg-slate-600/50 hover:text-white hover:border-slate-400' 
                                  : 'border-slate-300 text-slate-700 hover:bg-slate-100'
                            }`}
                          >
                            {pageNumber}
                          </Button>
                        );
                      })}
                    </div>

                    <Button
                      variant="outline"
                      size="sm"
                      onClick={() => setCurrentPage(Math.min(totalPages, currentPage + 1))}
                      disabled={currentPage === totalPages}
                      className={`transition-all duration-300 ${
                        isDarkMode 
                          ? 'border-slate-500 bg-slate-700/30 text-slate-200 hover:bg-slate-600/50 hover:text-white hover:border-slate-400 disabled:opacity-50 disabled:cursor-not-allowed' 
                          : 'border-slate-300 text-slate-700 hover:bg-slate-100 disabled:opacity-50'
                      }`}
                    >
                      <ChevronRight className="w-4 h-4" />
                    </Button>
                    
                    <Button
                      variant="outline"
                      size="sm"
                      onClick={() => setCurrentPage(totalPages)}
                      disabled={currentPage === totalPages}
                      className={`transition-all duration-300 ${
                        isDarkMode 
                          ? 'border-slate-500 bg-slate-700/30 text-slate-200 hover:bg-slate-600/50 hover:text-white hover:border-slate-400 disabled:opacity-50 disabled:cursor-not-allowed' 
                          : 'border-slate-300 text-slate-700 hover:bg-slate-100 disabled:opacity-50'
                      }`}
                    >
                      Last
                    </Button>
                  </div>

                  <div className={`text-sm ${isDarkMode ? 'text-white' : 'text-slate-600'}`}>
                    Page {currentPage} of {totalPages}
                  </div>
                </div>
              )}
              </div>
            </section>
          </ProgressiveLoader>
        </div>
        <Footer />


        {/* Stock Settings Dialog */}
        <StockSettingsDialog
          isOpen={isSettingsDialogOpen}
          onClose={() => {
            setIsSettingsDialogOpen(false);
            setSelectedStock(null);
          }}
          stockId={selectedStock?.stockId || ''}
          stockData={selectedStock}
        />

        {/* Enhanced Inventory Settings Dialog */}
        {selectedInventoryStock && (
          <EnhancedInventorySettingsDialog
            isOpen={isInventorySettingsOpen}
            onClose={() => {
              setIsInventorySettingsOpen(false);
              setSelectedInventoryStock(null);
            }}
            stockData={selectedInventoryStock}
          />
        )}

        {/* QR Code Modal */}
        <QRCodeModal
          isOpen={isQRCodeModalOpen}
          onClose={() => {
            setIsQRCodeModalOpen(false);
            setSelectedQRStock(null);
          }}
          stockId={selectedQRStock?.stockId || ''}
          registration={selectedQRStock ? getVehicleProperty(selectedQRStock, 'registration') as string : undefined}
          vehicleTitle={selectedQRStock ? `${getVehicleProperty(selectedQRStock, 'make')} ${getVehicleProperty(selectedQRStock, 'model')} ${getVehicleProperty(selectedQRStock, 'derivative') || ''}` : undefined}
        />

        {/* Stock Action Modal */}
        {actionModal.isOpen && (
          <div className="fixed inset-0 z-50 flex items-center justify-center p-4 bg-black/50 backdrop-blur-sm">
            <div className={`w-full max-w-md rounded-xl shadow-2xl border ${
              isDarkMode 
                ? 'bg-gray-800 border-gray-700' 
                : 'bg-white border-gray-200'
            }`}>
              {/* Header */}
              <div className={`px-6 py-4 border-b ${
                isDarkMode ? 'border-gray-700' : 'border-gray-200'
              }`}>
                <div className="flex items-center gap-3">
                  {actionModal.type === 'sold' ? (
                    <div className="w-10 h-10 rounded-full bg-green-100 dark:bg-green-900/30 flex items-center justify-center">
                      <CheckCircle className="w-5 h-5 text-green-600 dark:text-green-400" />
                    </div>
                  ) : (
                    <div className="w-10 h-10 rounded-full bg-red-100 dark:bg-red-900/30 flex items-center justify-center">
                      <Trash2 className="w-5 h-5 text-red-600 dark:text-red-400" />
                    </div>
                  )}
                  <div>
                    <h3 className={`font-semibold text-lg ${
                      isDarkMode ? 'text-white' : 'text-gray-900'
                    }`}>
                      {actionModal.type === 'sold' ? 'Mark as Sold' : 'Delete Stock'}
                    </h3>
                    <p className={`text-sm ${
                      isDarkMode ? 'text-white' : 'text-gray-500'
                    }`}>
                      {actionModal.vehicleName}
                    </p>
                  </div>
                </div>
              </div>

              {/* Content */}
              <div className="px-6 py-6">
                {/* Progress Bar */}
                {actionModal.step !== 'confirming' && (
                  <div className="mb-6">
                    <div className="relative">
                      <div className={`w-full h-2 rounded-full ${
                        isDarkMode ? 'bg-gray-700' : 'bg-gray-200'
                      }`}>
                        <div 
                          className={`h-2 rounded-full transition-all duration-500 ease-out ${
                            actionModal.step === 'completed'
                              ? actionModal.status === 'success'
                                ? 'bg-green-500'
                                : 'bg-red-500'
                              : 'bg-blue-500'
                          }`}
                          style={{
                            width: actionModal.step === 'fetching-config' ? '33%' :
                                   actionModal.step === 'updating-stock' ? '66%' :
                                   actionModal.step === 'completed' ? '100%' : '0%'
                          }}
                        />
                      </div>
                      {/* Progress dots */}
                      <div className="absolute top-0 left-0 w-full h-2 flex justify-between items-center">
                        <div className={`w-3 h-3 rounded-full border-2 -mt-0.5 ${
                          ['fetching-config', 'updating-stock', 'completed'].includes(actionModal.step)
                            ? 'bg-blue-500 border-blue-500'
                            : isDarkMode ? 'bg-gray-700 border-gray-600' : 'bg-gray-200 border-gray-300'
                        }`} />
                        <div className={`w-3 h-3 rounded-full border-2 -mt-0.5 ${
                          ['updating-stock', 'completed'].includes(actionModal.step)
                            ? 'bg-blue-500 border-blue-500'
                            : isDarkMode ? 'bg-gray-700 border-gray-600' : 'bg-gray-200 border-gray-300'
                        }`} />
                        <div className={`w-3 h-3 rounded-full border-2 -mt-0.5 ${
                          actionModal.step === 'completed'
                            ? actionModal.status === 'success'
                              ? 'bg-green-500 border-green-500'
                              : 'bg-red-500 border-red-500'
                            : isDarkMode ? 'bg-gray-700 border-gray-600' : 'bg-gray-200 border-gray-300'
                        }`} />
                      </div>
                    </div>
                  </div>
                )}

                {/* Message */}
                <div className="mb-6">
                  <div className="flex items-start gap-3">
                    {actionModal.step !== 'confirming' && actionModal.step !== 'completed' && (
                      <div className="flex-shrink-0 mt-1">
                        <div className="w-4 h-4 border-2 border-blue-500 border-t-transparent rounded-full animate-spin" />
                      </div>
                    )}
                    <p className={`text-sm leading-relaxed ${
                      isDarkMode ? 'text-white' : 'text-gray-700'
                    }`}>
                      {actionModal.message}
                    </p>
                  </div>
                </div>

                {/* AutoTrader Disclaimer (only show on success) */}
                {actionModal.status === 'success' && (
                  <div className={`p-4 rounded-lg border-l-4 border-blue-500 mb-6 ${
                    isDarkMode ? 'bg-blue-900/20 border-blue-400' : 'bg-blue-50'
                  }`}>
                    <div className="flex items-start gap-2">
                      <AlertCircle className="w-4 h-4 text-blue-500 mt-0.5 flex-shrink-0" />
                      <p className={`text-xs leading-relaxed ${
                        isDarkMode ? 'text-blue-200' : 'text-blue-800'
                      }`}>
                        Changes won&apos;t reflect on your dashboard immediately. AutoTrader typically takes 15-20 minutes to process updates. To maintain accuracy, we display the exact data received from AutoTrader. Updated information will appear once AutoTrader processes and confirms your changes on their end.
                      </p>
                    </div>
                  </div>
                )}

                {/* Buttons */}
                <div className="flex gap-3">
                  {actionModal.step === 'confirming' ? (
                    <>
                      <Button
                        variant="outline"
                        onClick={() => setActionModal(prev => ({ ...prev, isOpen: false }))}
                        className="flex-1"
                      >
                        Cancel
                      </Button>
                      <Button
                        onClick={() => {
                          if (actionModal.type === 'sold') {
                            executeMarkAsSold(actionModal.stockId, actionModal.vehicleName);
                          } else {
                            executeDeleteStock(actionModal.stockId, actionModal.vehicleName);
                          }
                        }}
                        className={`flex-1 ${
                          actionModal.type === 'sold'
                            ? 'bg-green-600 hover:bg-green-700'
                            : 'bg-red-600 hover:bg-red-700'
                        } text-white`}
                      >
                        {actionModal.type === 'sold' ? 'Mark as Sold' : 'Delete Stock'}
                      </Button>
                    </>
                  ) : actionModal.step === 'completed' ? (
                    <Button
                      onClick={() => setActionModal(prev => ({ ...prev, isOpen: false }))}
                      className="w-full"
                      variant={actionModal.status === 'success' ? 'default' : 'outline'}
                    >
                      {actionModal.status === 'success' ? 'Done' : 'Close'}
                    </Button>
                  ) : (
                    <div className="w-full text-center">
                      <p className={`text-xs ${
                        isDarkMode ? 'text-white' : 'text-gray-400'
                      }`}>
                        Please wait while we process your request...
                      </p>
                    </div>
                  )}
                </div>
              </div>
            </div>
          </div>
        )}

        {/* Test Drive Form Modal */}
        {showTestDriveForm && (
          <div className="fixed inset-0 bg-black/50 backdrop-blur-sm z-50 flex items-start justify-center p-4 overflow-y-auto">
            <div className={`w-full max-w-7xl my-8 rounded-2xl shadow-2xl ${
              isDarkMode ? 'bg-slate-800 border-slate-700' : 'bg-white border-slate-200'
            } border`}>
              <TestDriveEntryForm
                onSuccess={handleTestDriveFormClose}
                onClose={handleTestDriveFormClose}
              />
            </div>
          </div>
        )}
      </div>
    </>
  );
}

// Main component with Error Boundary
export default function EnhancedMyStock() {
  return (
    <ErrorBoundary
      onError={(error, errorInfo) => {
        console.error('🚨 MyStock Error Boundary:', { error, errorInfo });
        // In production, send to error tracking service
      }}
    >
      <MyStockContent />
    </ErrorBoundary>
  );
} <|MERGE_RESOLUTION|>--- conflicted
+++ resolved
@@ -48,10 +48,7 @@
   Store,
   Plus,
   MapPin,
-<<<<<<< HEAD
   QrCode,
-=======
->>>>>>> 56ad343b
   Download
 } from "lucide-react";
 import { useTheme } from "@/contexts/ThemeContext";
