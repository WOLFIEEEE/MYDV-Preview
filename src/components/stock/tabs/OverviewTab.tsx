"use client";

import { useTheme } from "@/contexts/ThemeContext";
import { PoundSterling, Factory, Car, Fuel, Settings, Zap, Calendar, Gauge, Clock, MapPin, Wrench, BarChart3, Edit3, Upload, X, Trash2, Plus } from "lucide-react";
import { Button } from "@/components/ui/button";
import Link from "next/link";
import { useCallback, useEffect, useState } from "react";
import EditInventoryForm from "./actions/EditInventoryForm";

interface OverviewTabProps {
  stockData: any;
  stockId?: string;
  onOpenDocuments?: () => void;
}

export default function OverviewTab({ stockData, stockId, onOpenDocuments }: OverviewTabProps) {
  const [inventoryDetails, setInventoryDetails] = useState<any>(null);
  const [fundSources, setFundSources] = useState<any[]>([]);
  const [editDialogOpen, setEditDialogOpen] = useState(false);
  const [addDialogOpen, setAddDialogOpen] = useState(false);
  const { isDarkMode } = useTheme();

  const loadInventoryDetailsData = async () => {
    if (!stockData?.metadata?.stockId) return;

    try {
      const response = await fetch(`/api/stock-actions/inventory-details?stockId=${stockData.metadata.stockId}`);
      if (response.ok) {
        const result = await response.json();
        if (result.success && result.data) {
          const data = result.data;
          setInventoryDetails({
            stockReference: data.stockReference || stockData?.metadata?.stockId || '',
            registration: data.registration || stockData?.vehicle?.registration || '',
            dateOfPurchase: data.dateOfPurchase ? new Date(data.dateOfPurchase).toISOString().split('T')[0] : '',
            costOfPurchase: data.costOfPurchase || '',
            purchaseFrom: data.purchaseFrom || '',
            fundingAmount: data.fundingAmount || '',
            fundingSourceId: data.fundingSourceId || '',
            businessAmount: data.businessAmount || ''
          });
        }
      }
    } catch (error) {
      console.error('Error loading inventory details data:', error);
    }
  };

  useEffect(() => {
    const loadFundSources = async () => {
      try {
        const response = await fetch('/api/fund-sources');
        if (response.ok) {
          const result = await response.json();
          if (result.success && result.data) {
            setFundSources(result.data.filter((source: any) => source.status === 'active'));
          }
        }
      } catch (error) {
        console.error('Error loading fund sources:', error);
      }
    };

    loadInventoryDetailsData();
    loadFundSources();
  }, [stockData?.metadata?.stockId]);

  const vehicle = stockData.vehicle || {};
  const media = stockData.media || {};
  const highlights = stockData.highlights || [];
  const adverts = stockData.adverts || {};

  const mainImage = media.images?.[0]?.href?.replace('{resize}', 'w800h600') || '/placeholder-car.png';

  // Unified pricing logic to match StockHeader and other components
  const extractPrice = (priceObj: any) => {
    if (typeof priceObj === 'number') return priceObj;
    if (priceObj && typeof priceObj === 'object' && priceObj.amountGBP) {
      return priceObj.amountGBP;
    }
    return null;
  };

  // Try multiple sources for pricing in order of preference
  const currentPrice = extractPrice(stockData.forecourtPrice) ||
    extractPrice(stockData.totalPrice) ||
    extractPrice(adverts.forecourtPrice) ||
    extractPrice(adverts.retailAdverts?.totalPrice) ||
    extractPrice(adverts.retailAdverts?.suppliedPrice);

  const priceIndicatorRating = adverts.retailAdverts?.priceIndicatorRating ||
    stockData.priceIndicatorRating ||
    'NOANALYSIS';

  // Debug pricing data sources (only in development)
  if (process.env.NODE_ENV === 'development') {
    console.log('🔍 [OverviewTab] Pricing Debug:', {
      stockId: stockData.stockId || stockData.metadata?.stockId,
      forecourtPrice: stockData.forecourtPrice,
      totalPrice: stockData.totalPrice,
      advertsForecourtPrice: adverts.forecourtPrice,
      retailTotalPrice: adverts.retailAdverts?.totalPrice,
      retailSuppliedPrice: adverts.retailAdverts?.suppliedPrice,
      finalCurrentPrice: currentPrice,
      priceIndicatorRating
    });
  }
<<<<<<< HEAD
  
  // Extract descriptions from retailAdverts - show both when available
  const getVehicleDescription = () => {
    const description1 = adverts.retailAdverts?.description;
    const description2 = adverts.retailAdverts?.description2;
    
    const descriptions = [];
    
    // Add both descriptions if they exist and are different
    if (description1 && description1.trim()) {
      descriptions.push(description1.trim());
    }
    
    if (description2 && description2.trim() && description2.trim() !== description1?.trim()) {
      descriptions.push(description2.trim());
    }
    
    // If we have actual descriptions, use them
    if (descriptions.length > 0) {
      return descriptions.join('\n\n'); // Separate multiple descriptions with double line break
    }
    
    return 'No description available for this vehicle.';
  };
  
  const vehicleDescription = getVehicleDescription();
  
=======

  // Extract description from retailAdverts.description2 or description
  const vehicleDescription = adverts.retailAdverts?.description2 ||
    adverts.retailAdverts?.description ||
    'No description available for this vehicle.';

>>>>>>> f86e33b1
  // Extract key highlights from the highlights array
  const keyHighlights = highlights.map((highlight: any) => ({
    name: highlight.name || highlight.title || 'Highlight',
    description: highlight.description || highlight.shortDescription || ''
  }));

  const formatPrice = (price: number) => {
    return new Intl.NumberFormat('en-GB', {
      style: 'currency',
      currency: 'GBP',
      minimumFractionDigits: 0,
      maximumFractionDigits: 0,
    }).format(price);
  };

  const formatMileage = (mileage: number) => {
    return new Intl.NumberFormat('en-GB').format(mileage) + ' miles';
  };

  const getPriceIndicatorColor = (rating: string) => {
    switch (rating?.toLowerCase()) {
      case 'great':
        return 'bg-green-100 text-green-800 dark:bg-green-900 dark:text-green-200';
      case 'good':
        return 'bg-blue-100 text-blue-800 dark:bg-blue-900 dark:text-blue-200';
      case 'fair':
        return 'bg-yellow-100 text-yellow-800 dark:bg-yellow-900 dark:text-yellow-200';
      case 'high':
        return 'bg-red-100 text-red-800 dark:bg-red-900 dark:text-red-200';
      case 'noanalysis':
        return 'bg-gray-100 text-gray-800 dark:bg-gray-900 dark:text-white';
      default:
        return 'bg-gray-100 text-gray-800 dark:bg-gray-900 dark:text-white';
    }
  };

  const vehicleTitle = `${vehicle.make || ''} ${vehicle.model || ''}`.trim() || 'Vehicle';

  return (
    <div className="px-4 sm:px-6 lg:px-8 py-8 h-full">
      <div className="grid grid-cols-1 lg:grid-cols-3 gap-8">

        {/* Left Container - Main Image & Details */}
        <div className="lg:col-span-2 space-y-6">
          {/* Vehicle Title Section with Edit Button */}
          <div className="mb-6">
            <div className="flex justify-between items-start mb-2">
              <h1 className={`text-4xl font-bold ${isDarkMode ? 'text-white' : 'text-gray-900'}`}>
                {vehicleTitle}
              </h1>
              {/* Edit Stock Button - Positioned at top right */}
              {stockId && (
                <Link href={`/mystock/edit/${stockId}`}>
                  <Button variant="outline" size="sm">
                    <Edit3 className="h-4 w-4 mr-2" />
                    Edit Stock
                  </Button>
                </Link>
              )}
            </div>
            <div className="flex flex-wrap items-center gap-4">
              {vehicle.registration && (
                <span className={`px-3 py-1 rounded-full text-sm font-medium ${isDarkMode ? 'bg-blue-900/30 text-blue-300' : 'bg-blue-50 text-blue-700'
                  }`}>
                  {vehicle.registration}
                </span>
              )}
              {vehicle.yearOfManufacture && (
                <span className="flex items-center text-gray-500">
                  <Calendar className="h-4 w-4 mr-1" />
                  {vehicle.yearOfManufacture}
                </span>
              )}
              {vehicle.odometerReadingMiles && (
                <span className="flex items-center text-gray-500">
                  <MapPin className="h-4 w-4 mr-1" />
                  {formatMileage(vehicle.odometerReadingMiles)}
                </span>
              )}
              {currentPrice && (
                <span className={`text-2xl font-bold ${isDarkMode ? 'text-green-400' : 'text-green-600'}`}>
                  {formatPrice(currentPrice)}
                </span>
              )}
            </div>
          </div>

          {/* Main Image */}
          <div className={`rounded-lg overflow-hidden ${isDarkMode ? 'bg-gray-800' : 'bg-white'
            } shadow-sm`}>
            <div className="aspect-video bg-gray-100 dark:bg-gray-800">
              <img
                src={mainImage}
                alt={vehicleTitle}
                className="w-full h-full object-cover"
                onError={(e) => {
                  const target = e.target as HTMLImageElement;
                  target.src = '/placeholder-car.png';
                }}
              />
            </div>
          </div>



          {/* Description */}
          <div className={`p-6 rounded-lg ${isDarkMode ? 'bg-gray-800' : 'bg-white'} shadow-sm`}>
            <h3 className="text-xl font-semibold mb-4 flex items-center">
              <Zap className="h-5 w-5 mr-2 text-blue-600 dark:text-blue-400" />
              Vehicle Description
            </h3>
            <div className={`leading-relaxed ${isDarkMode ? 'text-white' : 'text-gray-600'}`}>
              {vehicleDescription.split('\n\n').map((paragraph, index) => (
                <p key={index} className={index > 0 ? 'mt-4' : ''}>
                  {paragraph}
                </p>
              ))}
            </div>
          </div>

          {/* Key Highlights */}
          {keyHighlights.length > 0 && (
            <div className={`p-6 rounded-lg ${isDarkMode ? 'bg-gray-800' : 'bg-white'} shadow-sm`}>
              <h3 className="text-xl font-semibold mb-4 flex items-center">
                <Zap className="h-5 w-5 mr-2 text-yellow-600 dark:text-yellow-400" />
                Key Highlights
                <span className={`ml-2 text-sm font-normal ${isDarkMode ? 'text-white' : 'text-gray-500'}`}>
                  ({keyHighlights.length})
                </span>
              </h3>
              <div className="grid grid-cols-1 md:grid-cols-2 lg:grid-cols-3 gap-4">
                {keyHighlights.map((highlight: any, index: number) => (
                  <div key={index} className={`flex items-start p-3 rounded-lg border transition-colors ${isDarkMode
                    ? 'bg-gray-700 border-gray-600 hover:bg-gray-600'
                    : 'bg-gray-50 border-gray-200 hover:bg-gray-100'
                    }`}>
                    <div className="flex-shrink-0 w-3 h-3 bg-green-500 rounded-full mt-1 mr-3"></div>
                    <div className="flex-1 min-w-0">
                      <span className={`font-medium text-sm ${isDarkMode ? 'text-white' : 'text-gray-900'}`}>
                        {highlight.name}
                      </span>
                      {highlight.description && (
                        <div className={`text-xs mt-1 ${isDarkMode ? 'text-white' : 'text-gray-600'}`}>
                          {highlight.description}
                        </div>
                      )}
                    </div>
                  </div>
                ))}
              </div>
            </div>
          )}
        </div>

        {/* Right Container - Detailed Information */}
        <div className="space-y-6">

          {/* Price Analysis */}
          <div className={`p-6 rounded-lg ${isDarkMode ? 'bg-gray-800' : 'bg-white'} shadow-sm`}>
            <h3 className="text-lg font-semibold mb-4 flex items-center">
              <PoundSterling className="h-5 w-5 mr-2 text-green-600 dark:text-green-400" />
              Price Analysis
            </h3>
            {currentPrice && (
              <div className="mb-4">
                <div className="text-3xl font-bold text-green-600 dark:text-green-400 mb-2">
                  {formatPrice(currentPrice)}
                </div>
                <div className={`inline-flex items-center px-3 py-1 rounded-md text-sm ${getPriceIndicatorColor(priceIndicatorRating)}`}>
                  <PoundSterling className="h-4 w-4 mr-1" />
                  {priceIndicatorRating === 'NOANALYSIS' ? 'Not Analysed' : priceIndicatorRating}
                </div>
              </div>
            )}
            <div className="space-y-2 text-sm">
              <div className="flex justify-between">
                <span className="text-gray-500">Last Updated</span>
                <span className="font-medium">
                  {stockData.metadata?.lastUpdated
                    ? new Date(stockData.metadata.lastUpdated).toLocaleDateString('en-GB', {
                      day: '2-digit',
                      month: 'short',
                      year: 'numeric'
                    })
                    : 'Not Available'
                  }
                </span>
              </div>
              {currentPrice && (
                <div className="flex justify-between">
                  <span className="text-gray-500">Price Source</span>
                  <span className="font-medium text-xs">
                    {extractPrice(stockData.forecourtPrice) ? 'Forecourt Price' :
                      extractPrice(stockData.totalPrice) ? 'Total Price' :
                        extractPrice(adverts.forecourtPrice) ? 'Advert Forecourt' :
                          extractPrice(adverts.retailAdverts?.totalPrice) ? 'Retail Total' :
                            extractPrice(adverts.retailAdverts?.suppliedPrice) ? 'Supplied Price' :
                              'Unknown Source'}
                  </span>
                </div>
              )}
            </div>

            {/* Add Documents Button */}
            {onOpenDocuments && (
              <div className="mt-4 pt-4 border-t border-gray-200 dark:border-gray-700">
                <Button
                  onClick={onOpenDocuments}
                  className="w-full bg-blue-600 hover:bg-blue-700 text-white"
                >
                  <Upload className="h-4 w-4 mr-2" />
                  Add Documents
                </Button>
              </div>
            )}
          </div>

          {/* Purchase Information */}
          <div className={`p-6 rounded-lg ${isDarkMode ? 'bg-gray-800' : 'bg-white'} shadow-sm`}>
            <div className="flex items-center justify-between mb-4">
              <h3 className="text-lg font-semibold flex items-center">
                <Calendar className="h-5 w-5 mr-2 text-blue-600 dark:text-blue-400" />
                Purchase Information
              </h3>
              <div className="flex space-x-2">
                {inventoryDetails ? (
                  <>
                    <button
                      onClick={() => setEditDialogOpen(true)}
                      className={`p-2 rounded-lg transition-colors ${isDarkMode
                          ? 'bg-blue-600/20 hover:bg-blue-600/30 text-blue-400'
                          : 'bg-blue-50 hover:bg-blue-100 text-blue-600'
                        }`}
                      title="Edit Purchase Info"
                    >
                      <Edit3 className="h-4 w-4" />
                    </button>
                    <button
                      onClick={async () => {
                        if (window.confirm('Are you sure you want to delete this purchase information?')) {
                          try {
                            const response = await fetch(`/api/stock-actions/inventory-details/${inventoryDetails.id}`, {
                              method: 'DELETE',
                            });

                            if (response.ok) {
                              const result = await response.json();
                              if (result.success) {
                                setInventoryDetails(null);
                                // You might want to show a success toast here
                              }
                            }
                          } catch (error) {
                            console.error('Error deleting purchase info:', error);
                          }
                        }
                      }}
                      className={`p-2 rounded-lg transition-colors ${isDarkMode
                          ? 'bg-red-600/20 hover:bg-red-600/30 text-red-400'
                          : 'bg-red-50 hover:bg-red-100 text-red-600'
                        }`}
                      title="Delete Purchase Info"
                    >
                      <Trash2 className="h-4 w-4" />
                    </button>
                  </>
                ) : (
                  <button
                    onClick={() => setAddDialogOpen(true)}
                    className={`p-2 rounded-lg transition-colors ${isDarkMode
                        ? 'bg-green-600/20 hover:bg-green-600/30 text-green-400'
                        : 'bg-green-50 hover:bg-green-100 text-green-600'
                      }`}
                    title="Add Purchase Info"
                  >
                    <Plus className="h-4 w-4" />
                  </button>
                )}
              </div>
            </div>

            {inventoryDetails ? (
              <div className="grid grid-cols-2 gap-3">
                {/* Purchase Date */}
                <div className={`p-3 rounded-lg ${isDarkMode ? 'bg-gray-700' : 'bg-gray-50'
                  } text-center`}>
                  <div className="flex items-center justify-center mb-1">
                    <Calendar className="h-4 w-4 text-green-600 dark:text-green-400" />
                  </div>
                  <div className={`text-xs uppercase tracking-wide font-medium ${isDarkMode ? 'text-gray-400' : 'text-gray-500'
                    } mb-1`}>
                    PURCHASE DATE
                  </div>
                  <div className={`text-sm font-semibold ${isDarkMode ? 'text-white' : 'text-gray-900'
                    }`}>
                    {inventoryDetails.dateOfPurchase
                      ? new Date(inventoryDetails.dateOfPurchase).toLocaleDateString('en-GB', {
                        day: '2-digit',
                        month: '2-digit',
                        year: 'numeric'
                      })
                      : 'Not set'
                    }
                  </div>
                </div>

                {/* Purchase Cost */}
                <div className={`p-3 rounded-lg ${isDarkMode ? 'bg-gray-700' : 'bg-gray-50'
                  } text-center`}>
                  <div className="flex items-center justify-center mb-1">
                    <PoundSterling className="h-4 w-4 text-green-600 dark:text-green-400" />
                  </div>
                  <div className={`text-xs uppercase tracking-wide font-medium ${isDarkMode ? 'text-gray-400' : 'text-gray-500'
                    } mb-1`}>
                    PURCHASE COST
                  </div>
                  <div className={`text-sm font-semibold ${isDarkMode ? 'text-green-400' : 'text-green-600'
                    }`}>
                    £{inventoryDetails.costOfPurchase
                      ? parseFloat(inventoryDetails.costOfPurchase).toLocaleString('en-GB', {
                        minimumFractionDigits: 2,
                        maximumFractionDigits: 2
                      })
                      : '0.00'
                    }
                  </div>
                </div>
              </div>
            ) : (
              <div className={`text-center py-6 ${isDarkMode ? 'text-gray-400' : 'text-gray-500'
                }`}>
                <Calendar className="h-10 w-10 mx-auto mb-2 opacity-50" />
                <p className="text-sm">No purchase information available</p>
                <p className="text-xs mt-1">Add purchase details to track vehicle costs</p>
              </div>
            )}
          </div>

          {/* Complete Specifications */}
          <div className={`p-6 rounded-lg ${isDarkMode ? 'bg-gray-800' : 'bg-white'} shadow-sm`}>
            <h3 className="text-lg font-semibold mb-4 flex items-center">
              <Gauge className="h-5 w-5 mr-2 text-purple-600 dark:text-purple-400" />
              Complete Specifications
            </h3>
            <div className="space-y-3 text-sm">
              {vehicle.derivative && (
                <div className="flex justify-between py-1 border-b border-gray-200 dark:border-gray-700">
                  <span className="text-gray-500 dark:text-white">Variant</span>
                  <span className="font-medium">{vehicle.derivative}</span>
                </div>
              )}
              {vehicle.bodyType && (
                <div className="flex justify-between py-1 border-b border-gray-200 dark:border-gray-700">
                  <span className="text-gray-500 dark:text-white">Body Type</span>
                  <span className="font-medium">{vehicle.bodyType}</span>
                </div>
              )}
              {vehicle.numberOfDoors && (
                <div className="flex justify-between py-1 border-b border-gray-200 dark:border-gray-700">
                  <span className="text-gray-500 dark:text-white">Doors</span>
                  <span className="font-medium">{vehicle.numberOfDoors}</span>
                </div>
              )}
              {vehicle.numberOfSeats && (
                <div className="flex justify-between py-1 border-b border-gray-200 dark:border-gray-700">
                  <span className="text-gray-500 dark:text-white">Seats</span>
                  <span className="font-medium">{vehicle.numberOfSeats}</span>
                </div>
              )}
              {vehicle.engineSize && (
                <div className="flex justify-between py-1 border-b border-gray-200 dark:border-gray-700">
                  <span className="text-gray-500 dark:text-white">Engine Size</span>
                  <span className="font-medium">{vehicle.engineSize}L</span>
                </div>
              )}
              {vehicle.colour && (
                <div className="flex justify-between py-1 border-b border-gray-200 dark:border-gray-700">
                  <span className="text-gray-500 dark:text-white">Colour</span>
                  <span className="font-medium">{vehicle.colour}</span>
                </div>
              )}
              {vehicle.previousOwners !== undefined && (
                <div className="flex justify-between py-1 border-b border-gray-200 dark:border-gray-700">
                  <span className="text-gray-500 dark:text-white">Previous Owners</span>
                  <span className="font-medium">{vehicle.previousOwners}</span>
                </div>
              )}
              {vehicle.bodyType && (
                <div className="flex justify-between py-1 border-b border-gray-200 dark:border-gray-700">
                  <span className="text-gray-500 dark:text-white">Body Type</span>
                  <span className="font-medium">{vehicle.bodyType}</span>
                </div>
              )}
              {vehicle.driveType && (
                <div className="flex justify-between py-1 border-b border-gray-200 dark:border-gray-700">
                  <span className="text-gray-500 dark:text-white">Drive Type</span>
                  <span className="font-medium">{vehicle.driveType}</span>
                </div>
              )}
              {vehicle.emissionClass && (
                <div className="flex justify-between py-1 border-b border-gray-200 dark:border-gray-700">
                  <span className="text-gray-500 dark:text-white">Emission Class</span>
                  <span className="font-medium">{vehicle.emissionClass}</span>
                </div>
              )}
              {vehicle.co2EmissionGPKM && (
                <div className="flex justify-between py-1 border-b border-gray-200 dark:border-gray-700">
                  <span className="text-gray-500 dark:text-white">CO2 Emissions</span>
                  <span className="font-medium">{vehicle.co2EmissionGPKM} g/km</span>
                </div>
              )}
              {vehicle.accelerationToSixtyMPH && (
                <div className="flex justify-between py-1 border-b border-gray-200 dark:border-gray-700">
                  <span className="text-gray-500 dark:text-white">0-60 mph</span>
                  <span className="font-medium">{vehicle.accelerationToSixtyMPH}s</span>
                </div>
              )}
              {vehicle.topSpeed && (
                <div className="flex justify-between py-1 border-b border-gray-200 dark:border-gray-700">
                  <span className="text-gray-500 dark:text-white">Top Speed</span>
                  <span className="font-medium">{vehicle.topSpeed} mph</span>
                </div>
              )}
              {vehicle.insurance && (
                <div className="flex justify-between py-1 border-b border-gray-200 dark:border-gray-700">
                  <span className="text-gray-500 dark:text-white">Insurance Group</span>
                  <span className="font-medium">{vehicle.insurance}</span>
                </div>
              )}
            </div>
          </div>

          {/* Stock Information */}
          <div className={`p-6 rounded-lg ${isDarkMode ? 'bg-gray-800' : 'bg-white'} shadow-sm`}>
            <h3 className="text-lg font-semibold mb-4 flex items-center">
              <Calendar className="h-5 w-5 mr-2 text-indigo-600 dark:text-indigo-400" />
              Stock Details
            </h3>
            <div className="space-y-3 text-sm">
              <div className="flex justify-between py-1 border-b border-gray-200 dark:border-gray-700">
                <span className="text-gray-500">Stock ID:</span>
                <span className="font-medium">STK-{stockData.stockId?.slice(-8) || '12345678'}</span>
              </div>
              <div className="flex justify-between py-1 border-b border-gray-200 dark:border-gray-700">
                <span className="text-gray-500">Date Added:</span>
                <span className="font-medium">{stockData.dateOnForecourt || 'Today'}</span>
              </div>
              <div className="flex justify-between py-1 border-b border-gray-200 dark:border-gray-700">
                <span className="text-gray-500">Last Updated:</span>
                <span className="font-medium">{stockData.lastUpdated || 'Today'}</span>
              </div>
              <div className="flex justify-between py-1 border-b border-gray-200 dark:border-gray-700">
                <span className="text-gray-500">Days on Forecourt:</span>
                <span className="font-medium">15 days</span>
              </div>
              <div className="flex justify-between py-1">
                <span className="text-gray-500">Enquiries:</span>
                <span className="font-medium">7 this month</span>
              </div>
            </div>
          </div>
        </div>
      </div>

      {/* Edit Dialog */}
      {editDialogOpen && (
        <div className="fixed inset-0 bg-black/50 flex items-center justify-center z-50 p-4">
          <div className={`w-full max-w-4xl max-h-[90vh] overflow-y-auto rounded-2xl ${isDarkMode ? 'bg-slate-900/95 border border-slate-700/50' : 'bg-gradient-to-br from-emerald-50/95 via-teal-50/90 to-cyan-50/95 border border-teal-200/50'
            } shadow-2xl backdrop-blur-sm`}>
            {/* Dialog Header */}
            <div className={`flex items-center justify-between p-6 border-b ${isDarkMode ? 'border-slate-700/50' : 'border-teal-200/50'
              }`}>
              <h2 className={`text-xl font-semibold ${isDarkMode ? 'text-white' : 'text-slate-800'
                }`}>
                Edit Purchase Info
              </h2>
              <button
                onClick={() => {
                  setEditDialogOpen(false);
                }}
                className={`p-2 rounded-lg transition-colors ${isDarkMode
                    ? 'hover:bg-slate-700/50 text-slate-400 hover:text-white'
                    : 'hover:bg-teal-100/50 text-slate-500 hover:text-slate-700'
                  }`}
              >
                <X className="h-5 w-5" />
              </button>
            </div>

            {/* Dialog Content */}
            <div className="p-0">
              <EditInventoryForm
                stockData={{
                  metadata: { stockId: stockData.metadata.stockId },
                  vehicle: { registration: stockData.metadata.registration }
                }}
                onSuccess={() => {
                  setEditDialogOpen(false);
                  loadInventoryDetailsData(); // Refresh the data
                }}
              />
            </div>
          </div>
        </div>
      )}

      {/* Add Dialog */}
      {addDialogOpen && (
        <div className="fixed inset-0 bg-black/50 flex items-center justify-center z-50 p-4">
          <div className={`w-full max-w-4xl max-h-[90vh] overflow-y-auto rounded-2xl ${isDarkMode ? 'bg-slate-900/95 border border-slate-700/50' : 'bg-gradient-to-br from-green-50/95 via-emerald-50/90 to-teal-50/95 border border-green-200/50'
            } shadow-2xl backdrop-blur-sm`}>
            {/* Dialog Header */}
            <div className={`flex items-center justify-between p-6 border-b ${isDarkMode ? 'border-slate-700/50' : 'border-green-200/50'
              }`}>
              <h2 className={`text-xl font-semibold ${isDarkMode ? 'text-white' : 'text-slate-800'
                }`}>
                Add Purchase Information - {stockData.registration}
              </h2>
              <button
                onClick={() => {
                  setAddDialogOpen(false);
                }}
                className={`p-2 rounded-lg transition-colors ${isDarkMode
                    ? 'hover:bg-slate-700/50 text-slate-400 hover:text-white'
                    : 'hover:bg-green-100/50 text-slate-500 hover:text-slate-700'
                  }`}
              >
                <X className="h-5 w-5" />
              </button>
            </div>

            {/* Dialog Content */}
            <div className="p-0">
              <EditInventoryForm
                stockData={{
                  metadata: { stockId: stockData.metadata.stockId },
                  vehicle: { registration: stockData.metadata.registration }
                }}
                onSuccess={() => {
                  setAddDialogOpen(false);
                  loadInventoryDetailsData();
                }}
              />
            </div>
          </div>
        </div>
      )}
    </div>
  );
}<|MERGE_RESOLUTION|>--- conflicted
+++ resolved
@@ -105,7 +105,6 @@
       priceIndicatorRating
     });
   }
-<<<<<<< HEAD
   
   // Extract descriptions from retailAdverts - show both when available
   const getVehicleDescription = () => {
@@ -133,14 +132,7 @@
   
   const vehicleDescription = getVehicleDescription();
   
-=======
-
-  // Extract description from retailAdverts.description2 or description
-  const vehicleDescription = adverts.retailAdverts?.description2 ||
-    adverts.retailAdverts?.description ||
-    'No description available for this vehicle.';
-
->>>>>>> f86e33b1
+
   // Extract key highlights from the highlights array
   const keyHighlights = highlights.map((highlight: any) => ({
     name: highlight.name || highlight.title || 'Highlight',
